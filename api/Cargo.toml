[package]
name = "grin_wallet_api"
<<<<<<< HEAD
version = "3.0.2"
=======
version = "4.0.0-alpha.1"
>>>>>>> c42d5ddc
authors = ["Grin Developers <mimblewimble@lists.launchpad.net>"]
description = "Grin Wallet API"
license = "Apache-2.0"
repository = "https://github.com/mimblewimble/grin-wallet"
keywords = [ "crypto", "grin", "mimblewimble" ]
exclude = ["**/*.grin", "**/*.grin2"]
edition = "2018"

[dependencies]
failure = "0.1"
failure_derive = "0.1"
log = "0.4"
uuid = { version = "0.7", features = ["serde", "v4"] }
serde = "1"
rand = "0.5"
serde_derive = "1"
serde_json = "1"
easy-jsonrpc-mw = "0.5.3"
chrono = { version = "0.4.4", features = ["serde"] }
ring = "0.16"
base64 = "0.9"
ed25519-dalek = "1.0.0-pre.1"

<<<<<<< HEAD
grin_wallet_libwallet = { path = "../libwallet", version = "3.0.2" }
grin_wallet_config = { path = "../config", version = "3.0.2" }
grin_wallet_impls = { path = "../impls", version = "3.0.2" }
grin_wallet_util = { path = "../util", version = "3.0.2" }
=======
grin_wallet_libwallet = { path = "../libwallet", version = "4.0.0-alpha.1" }
grin_wallet_config = { path = "../config", version = "4.0.0-alpha.1" }
grin_wallet_impls = { path = "../impls", version = "4.0.0-alpha.1" }
grin_wallet_util = { path = "../util", version = "4.0.0-alpha.1" }
>>>>>>> c42d5ddc

[dev-dependencies]
serde_json = "1"
tempfile = "3.0.7"<|MERGE_RESOLUTION|>--- conflicted
+++ resolved
@@ -1,10 +1,6 @@
 [package]
 name = "grin_wallet_api"
-<<<<<<< HEAD
-version = "3.0.2"
-=======
 version = "4.0.0-alpha.1"
->>>>>>> c42d5ddc
 authors = ["Grin Developers <mimblewimble@lists.launchpad.net>"]
 description = "Grin Wallet API"
 license = "Apache-2.0"
@@ -28,17 +24,10 @@
 base64 = "0.9"
 ed25519-dalek = "1.0.0-pre.1"
 
-<<<<<<< HEAD
-grin_wallet_libwallet = { path = "../libwallet", version = "3.0.2" }
-grin_wallet_config = { path = "../config", version = "3.0.2" }
-grin_wallet_impls = { path = "../impls", version = "3.0.2" }
-grin_wallet_util = { path = "../util", version = "3.0.2" }
-=======
 grin_wallet_libwallet = { path = "../libwallet", version = "4.0.0-alpha.1" }
 grin_wallet_config = { path = "../config", version = "4.0.0-alpha.1" }
 grin_wallet_impls = { path = "../impls", version = "4.0.0-alpha.1" }
 grin_wallet_util = { path = "../util", version = "4.0.0-alpha.1" }
->>>>>>> c42d5ddc
 
 [dev-dependencies]
 serde_json = "1"
