// Copyright 2019 The Grin Developers
//
// Licensed under the Apache License, Version 2.0 (the "License");
// you may not use this file except in compliance with the License.
// You may obtain a copy of the License at
//
//     http://www.apache.org/licenses/LICENSE-2.0
//
// Unless required by applicable law or agreed to in writing, software
// distributed under the License is distributed on an "AS IS" BASIS,
// WITHOUT WARRANTIES OR CONDITIONS OF ANY KIND, either express or implied.
// See the License for the specific language governing permissions and
// limitations under the License.

//! Foreign API External Definition

use crate::keychain::Keychain;
use crate::libwallet::api_impl::foreign;
use crate::libwallet::{
	BlockFees, CbData, Error, NodeClient, NodeVersionInfo, Slate, VersionInfo, WalletInst,
	WalletLCProvider,
};
use crate::util::secp::key::SecretKey;
use crate::util::Mutex;
use std::sync::Arc;

/// ForeignAPI Middleware Check callback
pub type ForeignCheckMiddleware =
	fn(ForeignCheckMiddlewareFn, Option<NodeVersionInfo>, Option<&Slate>) -> Result<(), Error>;

/// Middleware Identifiers for each function
pub enum ForeignCheckMiddlewareFn {
	/// check_version
	CheckVersion,
	/// build_coinbase
	BuildCoinbase,
	/// verify_slate_messages
	VerifySlateMessages,
	/// receive_tx
	ReceiveTx,
	/// finalize_invoice_tx
	FinalizeInvoiceTx,
}

/// Main interface into all wallet API functions.
/// Wallet APIs are split into two seperate blocks of functionality
/// called the ['Owner'](struct.Owner.html) and ['Foreign'](struct.Foreign.html) APIs
///
/// * The 'Foreign' API contains methods that other wallets will
/// use to interact with the owner's wallet. This API can be exposed
/// to the outside world, with the consideration as to how that can
/// be done securely up to the implementor.
///
/// Methods in both APIs are intended to be 'single use', that is to say each
/// method will 'open' the wallet (load the keychain with its master seed), perform
/// its operation, then 'close' the wallet (unloading references to the keychain and master
/// seed).

pub struct Foreign<'a, L, C, K>
where
	L: WalletLCProvider<'a, C, K>,
	C: NodeClient + 'a,
	K: Keychain + 'a,
{
	/// Wallet instance
	pub wallet_inst: Arc<Mutex<Box<dyn WalletInst<'a, L, C, K>>>>,
	/// Flag to normalize some output during testing. Can mostly be ignored.
	pub doctest_mode: bool,
	/// foreign check middleware
	middleware: Option<ForeignCheckMiddleware>,
	/// Stored keychain mask (in case the stored wallet seed is tokenized)
	keychain_mask: Option<SecretKey>,
}

impl<'a, L, C, K> Foreign<'a, L, C, K>
where
	L: WalletLCProvider<'a, C, K>,
	C: NodeClient + 'a,
	K: Keychain + 'a,
{
	/// Create a new API instance with the given wallet instance. All subsequent
	/// API calls will operate on this instance of the wallet.
	///
	/// Each method will call the [`WalletBackend`](../grin_wallet_libwallet/types/trait.WalletBackend.html)'s
	/// [`open_with_credentials`](../grin_wallet_libwallet/types/trait.WalletBackend.html#tymethod.open_with_credentials)
	/// (initialising a keychain with the master seed), perform its operation, then close the keychain
	/// with a call to [`close`](../grin_wallet_libwallet/types/trait.WalletBackend.html#tymethod.close)
	///
	/// # Arguments
	/// * `wallet_in` - A reference-counted mutex containing an implementation of the
	/// [`WalletBackend`](../grin_wallet_libwallet/types/trait.WalletBackend.html) trait.
	/// * `keychain_mask` - Mask value stored internally to use when calling a wallet
	/// whose seed has been XORed with a token value (such as when running the foreign
	/// and owner listeners in the same instance)
	/// * middleware - Option middleware which containts the NodeVersionInfo and can call
	/// a predefined function with the slate to check if the operation should continue
	///
	/// # Returns
	/// * An instance of the ForeignApi holding a reference to the provided wallet
	///
	/// # Example
	/// ```
	/// use grin_wallet_util::grin_keychain as keychain;
	/// use grin_wallet_util::grin_util as util;
	/// use grin_wallet_util::grin_core;
	/// use grin_wallet_api as api;
	/// use grin_wallet_config as config;
	/// use grin_wallet_impls as impls;
	/// use grin_wallet_libwallet as libwallet;
	///
	/// use keychain::ExtKeychain;
	/// use tempfile::tempdir;
	///
	/// use std::sync::Arc;
	/// use util::{Mutex, ZeroingString};
	///
	/// use grin_core::global;
	///
	/// use api::Foreign;
	/// use config::WalletConfig;
	/// use impls::{DefaultWalletImpl, DefaultLCProvider, HTTPNodeClient};
	/// use libwallet::WalletInst;
	///
	/// global::set_local_chain_type(global::ChainTypes::AutomatedTesting);
	///
	/// let mut wallet_config = WalletConfig::default();
	/// # let dir = tempdir().map_err(|e| format!("{:#?}", e)).unwrap();
	/// # let dir = dir
	/// #   .path()
	/// #   .to_str()
	/// #   .ok_or("Failed to convert tmpdir path to string.".to_owned())
	/// #   .unwrap();
	/// # wallet_config.data_file_dir = dir.to_owned();
	///
	/// // A NodeClient must first be created to handle communication between
	/// // the wallet and the node.
	/// let node_client = HTTPNodeClient::new(&wallet_config.check_node_api_http_addr, None);
	///
	/// // impls::DefaultWalletImpl is provided for convenience in instantiating the wallet
	/// // It contains the LMDBBackend, DefaultLCProvider (lifecycle) and ExtKeychain used
	/// // by the reference wallet implementation.
	/// // These traits can be replaced with alternative implementations if desired
	///
	/// let mut wallet = Box::new(DefaultWalletImpl::<'static, HTTPNodeClient>::new(node_client.clone()).unwrap())
	///     as Box<WalletInst<'static, DefaultLCProvider<HTTPNodeClient, ExtKeychain>, HTTPNodeClient, ExtKeychain>>;
	///
	/// // Wallet LifeCycle Provider provides all functions init wallet and work with seeds, etc...
	/// let lc = wallet.lc_provider().unwrap();
	///
	/// // The top level wallet directory should be set manually (in the reference implementation,
	/// // this is provided in the WalletConfig)
	/// let _ = lc.set_top_level_directory(&wallet_config.data_file_dir);
	///
	/// // Wallet must be opened with the password (TBD)
	/// let pw = ZeroingString::from("wallet_password");
	/// lc.open_wallet(None, pw, false, false);
	///
	/// // All wallet functions operate on an Arc::Mutex to allow multithreading where needed
	/// let mut wallet = Arc::new(Mutex::new(wallet));
	///
	/// let api_foreign = Foreign::new(wallet.clone(), None, None);
	/// // .. perform wallet operations
	///
	/// ```

	pub fn new(
		wallet_inst: Arc<Mutex<Box<dyn WalletInst<'a, L, C, K>>>>,
		keychain_mask: Option<SecretKey>,
		middleware: Option<ForeignCheckMiddleware>,
	) -> Self {
		Foreign {
			wallet_inst,
			doctest_mode: false,
			middleware,
			keychain_mask,
		}
	}

	/// Return the version capabilities of the running ForeignApi Node
	/// # Arguments
	/// None
	/// # Returns
	/// * [`VersionInfo`](../grin_wallet_libwallet/api_impl/types/struct.VersionInfo.html)
	/// # Example
	/// Set up as in [`new`](struct.Foreign.html#method.new) method above.
	/// ```
	/// # grin_wallet_api::doctest_helper_setup_doc_env_foreign!(wallet, wallet_config);
	///
	/// let mut api_foreign = Foreign::new(wallet.clone(), None, None);
	///
	/// let version_info = api_foreign.check_version();
	/// // check and proceed accordingly
	/// ```

	pub fn check_version(&self) -> Result<VersionInfo, Error> {
		if let Some(m) = self.middleware.as_ref() {
			let mut w_lock = self.wallet_inst.lock();
			let w = w_lock.lc_provider()?.wallet_inst()?;
			m(
				ForeignCheckMiddlewareFn::CheckVersion,
				w.w2n_client().get_version_info(),
				None,
			)?;
		}
		Ok(foreign::check_version())
	}

	/// Builds a new unconfirmed coinbase output in the wallet, generally for inclusion in a
	/// potential new block's coinbase output during mining.
	///
	/// All potential coinbase outputs are created as 'Unconfirmed' with the coinbase flag set.
	/// If a potential coinbase output is found on the chain after a wallet update, it status
	/// is set to `Unsent` and a [Transaction Log Entry](../grin_wallet_libwallet/types/struct.TxLogEntry.html)
	/// will be created. Note the output will be unspendable until the coinbase maturity period
	/// has expired.
	///
	/// # Arguments
	///
	/// * `block_fees` - A [`BlockFees`](../grin_wallet_libwallet/api_impl/types/struct.BlockFees.html)
	/// struct, set up as follows:
	///
	/// `fees` - should contain the sum of all transaction fees included in the potential
	/// block
	///
	/// `height` - should contain the block height being mined
	///
	/// `key_id` - can optionally contain the corresponding keychain ID in the wallet to use
	/// to create the output's blinding factor. If this is not provided, the next available key
	/// id will be assigned
	///
	/// # Returns
	/// * `Ok`([`cb_data`](../grin_wallet_libwallet/api_impl/types/struct.CbData.html)`)` if successful. This
	/// will contain the corresponding output, kernel and keyID used to create the coinbase output.
	/// * or [`libwallet::Error`](../grin_wallet_libwallet/struct.Error.html) if an error is encountered.
	///
	/// # Example
	/// Set up as in [`new`](struct.Foreign.html#method.new) method above.
	/// ```
	/// # grin_wallet_api::doctest_helper_setup_doc_env_foreign!(wallet, wallet_config);
	///
	/// let mut api_foreign = Foreign::new(wallet.clone(), None, None);
	///
	/// let block_fees = BlockFees {
	///     fees: 800000,
	///     height: 234323,
	///     key_id: None,
	/// };
	/// // Build a new coinbase output
	///
	/// let res = api_foreign.build_coinbase(&block_fees);
	///
	/// if let Ok(cb_data) = res {
	///     // cb_data is populated with coinbase output info
	///     // ...
	/// }
	/// ```

	pub fn build_coinbase(&self, block_fees: &BlockFees) -> Result<CbData, Error> {
		let mut w_lock = self.wallet_inst.lock();
		let w = w_lock.lc_provider()?.wallet_inst()?;
		if let Some(m) = self.middleware.as_ref() {
			m(
				ForeignCheckMiddlewareFn::BuildCoinbase,
				w.w2n_client().get_version_info(),
				None,
			)?;
		}
		foreign::build_coinbase(
			&mut **w,
			(&self.keychain_mask).as_ref(),
			block_fees,
			self.doctest_mode,
		)
	}

	/// Recieve a tranaction created by another party, returning the modified
	/// [`Slate`](../grin_wallet_libwallet/slate/struct.Slate.html) object, modified with
	/// the recipient's output for the transaction amount, and public signature data. This slate can
	/// then be sent back to the sender to finalize the transaction via the
	/// [Owner API's `finalize_tx`](struct.Owner.html#method.finalize_tx) method.
	///
	/// This function creates a single output for the full amount, set to a status of
	/// 'Awaiting finalization'. It will remain in this state until the wallet finds the
	/// corresponding output on the chain, at which point it will become 'Unspent'. The slate
	/// will be updated with the results of Signing round 1 and 2, adding the recipient's public
	/// nonce, public excess value, and partial signature to the slate.
	///
	/// Also creates a corresponding [Transaction Log Entry](../grin_wallet_libwallet/types/struct.TxLogEntry.html)
	/// in the wallet's transaction log.
	///
	/// # Arguments
	/// * `slate` - The transaction [`Slate`](../grin_wallet_libwallet/slate/struct.Slate.html).
	/// The slate should contain the results of the sender's round 1 (e.g, public nonce and public
	/// excess value).
	/// * `dest_acct_name` - The name of the account into which the slate should be received. If
	/// `None`, the default account is used.
	///
	/// # Returns
	/// * a result containing:
	/// * `Ok`([`slate`](../grin_wallet_libwallet/slate/struct.Slate.html)`)` if successful,
	/// containing the new slate updated with the recipient's output and public signing information.
	/// * or [`libwallet::Error`](../grin_wallet_libwallet/struct.Error.html) if an error is encountered.
	///
	/// # Remarks
	///
	/// * This method will store a partially completed transaction in the wallet's transaction log.
	///
	/// # Example
	/// Set up as in [new](struct.Foreign.html#method.new) method above.
	/// ```
	/// # grin_wallet_api::doctest_helper_setup_doc_env_foreign!(wallet, wallet_config);
	///
	/// let mut api_foreign = Foreign::new(wallet.clone(), None, None);
	/// # let slate = Slate::blank(2, false);
	///
	/// // . . .
	/// // Obtain a sent slate somehow
	/// let result = api_foreign.receive_tx(&slate, None);
	///
	/// if let Ok(slate) = result {
	///     // Send back to recipient somehow
	///     // ...
	/// }
	/// ```

	pub fn receive_tx(&self, slate: &Slate, dest_acct_name: Option<&str>) -> Result<Slate, Error> {
		let mut w_lock = self.wallet_inst.lock();
		let w = w_lock.lc_provider()?.wallet_inst()?;
		if let Some(m) = self.middleware.as_ref() {
			m(
				ForeignCheckMiddlewareFn::ReceiveTx,
				w.w2n_client().get_version_info(),
				Some(slate),
			)?;
		}
		foreign::receive_tx(
			&mut **w,
			(&self.keychain_mask).as_ref(),
			slate,
			dest_acct_name,
			self.doctest_mode,
		)
	}

	/// Finalizes an invoice transaction initiated by this wallet's Owner api.
	/// This step assumes the paying party has completed round 1 and 2 of slate
	/// creation, and added their partial signatures. The invoicer will verify
	/// and add their partial sig, then create the finalized transaction,
	/// ready to post to a node.
	///
	/// Note that this function DOES NOT POST the transaction to a node
	/// for validation. This is done in separately via the
	/// [`post_tx`](struct.Owner.html#method.post_tx) function.
	///
	/// This function also stores the final transaction in the user's wallet files for retrieval
	/// via the [`get_stored_tx`](struct.Owner.html#method.get_stored_tx) function.
	///
	/// # Arguments
	/// * `slate` - The transaction [`Slate`](../grin_wallet_libwallet/slate/struct.Slate.html). The
	/// payer should have filled in round 1 and 2.
	///
	/// # Returns
	/// * Ok([`slate`](../grin_wallet_libwallet/slate/struct.Slate.html)) if successful,
	/// containing the new finalized slate.
	/// * or [`libwallet::Error`](../grin_wallet_libwallet/struct.Error.html) if an error is encountered.
	///
	/// # Example
	/// Set up as in [`new`](struct.Owner.html#method.new) method above.
	/// ```
	/// # grin_wallet_api::doctest_helper_setup_doc_env_foreign!(wallet, wallet_config);
	///
	/// let mut api_owner = Owner::new(wallet.clone(), None);
	/// let mut api_foreign = Foreign::new(wallet.clone(), None, None);
	///
	/// // . . .
	/// // Issue the invoice tx via the owner API
	/// let args = IssueInvoiceTxArgs {
	///     amount: 10_000_000_000,
	///     ..Default::default()
	/// };
	/// let result = api_owner.issue_invoice_tx(None, args);
	///
	/// // If result okay, send to payer, who will apply the transaction via their
	/// // owner API, then send back the slate
	/// // ...
	/// # let slate = Slate::blank(2, true);
	///
	/// let slate = api_foreign.finalize_invoice_tx(&slate);
	/// // if okay, then post via the owner API
	/// ```

	pub fn finalize_invoice_tx(&self, slate: &Slate) -> Result<Slate, Error> {
		let mut w_lock = self.wallet_inst.lock();
		let w = w_lock.lc_provider()?.wallet_inst()?;
		if let Some(m) = self.middleware.as_ref() {
			m(
				ForeignCheckMiddlewareFn::FinalizeInvoiceTx,
				w.w2n_client().get_version_info(),
				Some(slate),
			)?;
		}
		foreign::finalize_invoice_tx(&mut **w, (&self.keychain_mask).as_ref(), slate)
	}
}

#[doc(hidden)]
#[macro_export]
macro_rules! doctest_helper_setup_doc_env_foreign {
	($wallet:ident, $wallet_config:ident) => {
		use grin_wallet_api as api;
		use grin_wallet_config as config;
		use grin_wallet_impls as impls;
		use grin_wallet_libwallet as libwallet;
		use grin_wallet_util::grin_core;
		use grin_wallet_util::grin_keychain as keychain;
		use grin_wallet_util::grin_util as util;

		use grin_core::global;
		use keychain::ExtKeychain;
		use tempfile::tempdir;

		use std::sync::Arc;
		use util::{Mutex, ZeroingString};

		use api::{Foreign, Owner};
		use config::WalletConfig;
		use impls::{DefaultLCProvider, DefaultWalletImpl, HTTPNodeClient};
		use libwallet::{BlockFees, IssueInvoiceTxArgs, Slate, WalletInst};

<<<<<<< HEAD
		// Set our local chain_type for testing.
		global::set_local_chain_type(global::ChainTypes::AutomatedTesting);
=======
		// don't run on windows CI, which gives very inconsistent results
		if cfg!(windows) {
			return;
		}
>>>>>>> 586a72d2

		let dir = tempdir().map_err(|e| format!("{:#?}", e)).unwrap();
		let dir = dir
			.path()
			.to_str()
			.ok_or("Failed to convert tmpdir path to string.".to_owned())
			.unwrap();
		let mut wallet_config = WalletConfig::default();
		wallet_config.data_file_dir = dir.to_owned();
		let pw = ZeroingString::from("");

		let node_client = HTTPNodeClient::new(&wallet_config.check_node_api_http_addr, None);
		let mut wallet = Box::new(
			DefaultWalletImpl::<'static, HTTPNodeClient>::new(node_client.clone()).unwrap(),
			)
			as Box<
				WalletInst<
					'static,
					DefaultLCProvider<HTTPNodeClient, ExtKeychain>,
					HTTPNodeClient,
					ExtKeychain,
				>,
				>;
		let lc = wallet.lc_provider().unwrap();
		let _ = lc.set_top_level_directory(&wallet_config.data_file_dir);
		lc.open_wallet(None, pw, false, false);
		let mut $wallet = Arc::new(Mutex::new(wallet));
	};
}<|MERGE_RESOLUTION|>--- conflicted
+++ resolved
@@ -427,15 +427,13 @@
 		use impls::{DefaultLCProvider, DefaultWalletImpl, HTTPNodeClient};
 		use libwallet::{BlockFees, IssueInvoiceTxArgs, Slate, WalletInst};
 
-<<<<<<< HEAD
-		// Set our local chain_type for testing.
-		global::set_local_chain_type(global::ChainTypes::AutomatedTesting);
-=======
 		// don't run on windows CI, which gives very inconsistent results
 		if cfg!(windows) {
 			return;
-		}
->>>>>>> 586a72d2
+			}
+
+		// Set our local chain_type for testing.
+		global::set_local_chain_type(global::ChainTypes::AutomatedTesting);
 
 		let dir = tempdir().map_err(|e| format!("{:#?}", e)).unwrap();
 		let dir = dir
