// Copyright 2019 The Grin Developers
//
// Licensed under the Apache License, Version 2.0 (the "License");
// you may not use this file except in compliance with the License.
// You may obtain a copy of the License at
//
//     http://www.apache.org/licenses/LICENSE-2.0
//
// Unless required by applicable law or agreed to in writing, software
// distributed under the License is distributed on an "AS IS" BASIS,
// WITHOUT WARRANTIES OR CONDITIONS OF ANY KIND, either express or implied.
// See the License for the specific language governing permissions and
// limitations under the License.

//! Owner API External Definition

use chrono::prelude::*;
use ed25519_dalek::SecretKey as DalekSecretKey;
use uuid::Uuid;

use crate::config::{TorConfig, WalletConfig};
use crate::core::core::Transaction;
use crate::core::global;
use crate::impls::HttpSlateSender;
use crate::impls::SlateSender as _;
use crate::keychain::{Identifier, Keychain};
use crate::libwallet::api_impl::owner_updater::{start_updater_log_thread, StatusMessage};
use crate::libwallet::api_impl::{owner, owner_updater};
use crate::libwallet::{
	AcctPathMapping, Error, InitTxArgs, IssueInvoiceTxArgs, NodeClient, NodeHeightResult,
	OutputCommitMapping, PaymentProof, Slate, Slatepack, SlatepackAddress, TxLogEntry, WalletInfo,
	WalletInst, WalletLCProvider,
};
use crate::libwallet::{IssueTokenArgs, TokenOutputCommitMapping, TokenTxLogEntry};
use crate::util::logger::LoggingConfig;
use crate::util::secp::key::SecretKey;
use crate::util::{from_hex, static_secp_instance, Mutex, ZeroingString};
use grin_wallet_util::OnionV3Address;
use std::convert::TryFrom;
use std::sync::atomic::{AtomicBool, Ordering};
use std::sync::mpsc::{channel, Sender};
use std::sync::Arc;
use std::thread;
use std::time::Duration;

/// Main interface into all wallet API functions.
/// Wallet APIs are split into two seperate blocks of functionality
/// called the ['Owner'](struct.Owner.html) and ['Foreign'](struct.Foreign.html) APIs
///
/// * The 'Owner' API is intended to expose methods that are to be
/// used by the wallet owner only. It is vital that this API is not
/// exposed to anyone other than the owner of the wallet (i.e. the
/// person with access to the seed and password.
///
/// Methods in both APIs are intended to be 'single use', that is to say each
/// method will 'open' the wallet (load the keychain with its master seed), perform
/// its operation, then 'close' the wallet (unloading references to the keychain and master
/// seed).

pub struct Owner<L, C, K>
where
	L: WalletLCProvider<'static, C, K> + 'static,
	C: NodeClient + 'static,
	K: Keychain + 'static,
{
	/// contain all methods to manage the wallet
	pub wallet_inst: Arc<Mutex<Box<dyn WalletInst<'static, L, C, K>>>>,
	/// Flag to normalize some output during testing. Can mostly be ignored.
	pub doctest_mode: bool,
	/// retail TLD during doctest
	pub doctest_retain_tld: bool,
	/// Share ECDH key
	pub shared_key: Arc<Mutex<Option<SecretKey>>>,
	/// Update thread
	updater: Arc<Mutex<owner_updater::Updater<'static, L, C, K>>>,
	/// Stop state for update thread
	pub updater_running: Arc<AtomicBool>,
	/// Sender for update messages
	status_tx: Mutex<Option<Sender<StatusMessage>>>,
	/// Holds all update and status messages returned by the
	/// updater process
	updater_messages: Arc<Mutex<Vec<StatusMessage>>>,
	/// Optional TOR configuration, holding address of sender and
	/// data directory
	tor_config: Mutex<Option<TorConfig>>,
}

impl<L, C, K> Owner<L, C, K>
where
	L: WalletLCProvider<'static, C, K> + 'static,
	C: NodeClient,
	K: Keychain,
{
	/// Create a new API instance with the given wallet instance. All subsequent
	/// API calls will operate on this instance of the wallet.
	///
	/// Each method will call the [`WalletBackend`](../grin_wallet_libwallet/types/trait.WalletBackend.html)'s
	/// [`open_with_credentials`](../grin_wallet_libwallet/types/trait.WalletBackend.html#tymethod.open_with_credentials)
	/// (initialising a keychain with the master seed,) perform its operation, then close the keychain
	/// with a call to [`close`](../grin_wallet_libwallet/types/trait.WalletBackend.html#tymethod.close)
	///
	/// # Arguments
	/// * `wallet_in` - A reference-counted mutex containing an implementation of the
	/// * `custom_channel` - A custom MPSC Tx/Rx pair to capture status
	/// updates
	/// [`WalletBackend`](../grin_wallet_libwallet/types/trait.WalletBackend.html) trait.
	///
	/// # Returns
	/// * An instance of the OwnerApi holding a reference to the provided wallet
	///
	/// # Example
	/// ```
	/// use grin_wallet_util::grin_keychain as keychain;
	/// use grin_wallet_util::grin_util as util;
	/// use grin_wallet_util::grin_core;
	/// use grin_wallet_api as api;
	/// use grin_wallet_config as config;
	/// use grin_wallet_impls as impls;
	/// use grin_wallet_libwallet as libwallet;
	///
	/// use grin_core::global;
	/// use keychain::ExtKeychain;
	/// use tempfile::tempdir;
	///
	/// use std::sync::Arc;
	/// use util::{Mutex, ZeroingString};
	///
	/// use api::Owner;
	/// use config::WalletConfig;
	/// use impls::{DefaultWalletImpl, DefaultLCProvider, HTTPNodeClient};
	/// use libwallet::WalletInst;
	///
	/// global::set_local_chain_type(global::ChainTypes::AutomatedTesting);
	///
	/// let mut wallet_config = WalletConfig::default();
	/// # let dir = tempdir().map_err(|e| format!("{:#?}", e)).unwrap();
	/// # let dir = dir
	/// #   .path()
	/// #   .to_str()
	/// #   .ok_or("Failed to convert tmpdir path to string.".to_owned())
	/// #   .unwrap();
	/// # wallet_config.data_file_dir = dir.to_owned();
	///
	/// // A NodeClient must first be created to handle communication between
	/// // the wallet and the node.
	/// let node_client = HTTPNodeClient::new(&wallet_config.check_node_api_http_addr, None);
	///
	/// // impls::DefaultWalletImpl is provided for convenience in instantiating the wallet
	/// // It contains the LMDBBackend, DefaultLCProvider (lifecycle) and ExtKeychain used
	/// // by the reference wallet implementation.
	/// // These traits can be replaced with alternative implementations if desired
	///
	/// let mut wallet = Box::new(DefaultWalletImpl::<'static, HTTPNodeClient>::new(node_client.clone()).unwrap())
	///     as Box<WalletInst<'static, DefaultLCProvider<HTTPNodeClient, ExtKeychain>, HTTPNodeClient, ExtKeychain>>;
	///
	/// // Wallet LifeCycle Provider provides all functions init wallet and work with seeds, etc...
	/// let lc = wallet.lc_provider().unwrap();
	///
	/// // The top level wallet directory should be set manually (in the reference implementation,
	/// // this is provided in the WalletConfig)
	/// let _ = lc.set_top_level_directory(&wallet_config.data_file_dir);
	///
	/// // Wallet must be opened with the password (TBD)
	/// let pw = ZeroingString::from("wallet_password");
	/// lc.open_wallet(None, pw, false, false);
	///
	/// // All wallet functions operate on an Arc::Mutex to allow multithreading where needed
	/// let mut wallet = Arc::new(Mutex::new(wallet));
	///
	/// let api_owner = Owner::new(wallet.clone(), None);
	/// // .. perform wallet operations
	///
	/// ```

	pub fn new(
		wallet_inst: Arc<Mutex<Box<dyn WalletInst<'static, L, C, K>>>>,
		custom_channel: Option<Sender<StatusMessage>>,
	) -> Self {
		let updater_running = Arc::new(AtomicBool::new(false));
		let updater = Arc::new(Mutex::new(owner_updater::Updater::new(
			wallet_inst.clone(),
			updater_running.clone(),
		)));
		let updater_messages = Arc::new(Mutex::new(vec![]));

		let tx = match custom_channel {
			Some(c) => c,
			None => {
				let (tx, rx) = channel();
				let _ = start_updater_log_thread(rx, updater_messages.clone());
				tx
			}
		};

		Owner {
			wallet_inst,
			doctest_mode: false,
			doctest_retain_tld: false,
			shared_key: Arc::new(Mutex::new(None)),
			updater,
			updater_running,
			status_tx: Mutex::new(Some(tx)),
			updater_messages,
			tor_config: Mutex::new(None),
		}
	}

	/// Set the TOR configuration for this instance of the OwnerAPI, used during
	/// `init_send_tx` when send args are present and a TOR address is specified
	///
	/// # Arguments
	/// * `tor_config` - The optional [TorConfig](#) to use
	/// # Returns
	/// * Nothing

	pub fn set_tor_config(&self, tor_config: Option<TorConfig>) {
		let mut lock = self.tor_config.lock();
		*lock = tor_config;
	}

	/// Returns a list of accounts stored in the wallet (i.e. mappings between
	/// user-specified labels and BIP32 derivation paths.
	/// # Arguments
	/// * `keychain_mask` - Wallet secret mask to XOR against the stored wallet seed before using, if
	/// being used.
	///
	/// # Returns
	/// * Result Containing:
	/// * A Vector of [`AcctPathMapping`](../grin_wallet_libwallet/types/struct.AcctPathMapping.html) data
	/// * or [`libwallet::Error`](../grin_wallet_libwallet/struct.Error.html) if an error is encountered.
	///
	/// # Remarks
	///
	/// * A wallet should always have the path with the label 'default' path defined,
	/// with path m/0/0
	/// * This method does not need to use the wallet seed or keychain.
	///
	/// # Example
	/// Set up as in [`new`](struct.Owner.html#method.new) method above.
	/// ```
	/// # grin_wallet_api::doctest_helper_setup_doc_env!(wallet, wallet_config);
	///
	/// let api_owner = Owner::new(wallet.clone(), None);
	///
	/// let result = api_owner.accounts(None);
	///
	/// if let Ok(accts) = result {
	///     //...
	/// }
	/// ```

	pub fn accounts(
		&self,
		keychain_mask: Option<&SecretKey>,
	) -> Result<Vec<AcctPathMapping>, Error> {
		let mut w_lock = self.wallet_inst.lock();
		let w = w_lock.lc_provider()?.wallet_inst()?;
		// Test keychain mask, to keep API consistent
		let _ = w.keychain(keychain_mask)?;
		owner::accounts(&mut **w)
	}

	/// Creates a new 'account', which is a mapping of a user-specified
	/// label to a BIP32 path
	///
	/// # Arguments
	///
	/// * `keychain_mask` - Wallet secret mask to XOR against the stored wallet seed before using, if
	/// being used.
	/// * `label` - A human readable label to which to map the new BIP32 Path
	///
	/// # Returns
	/// * Result Containing:
	/// * A [Keychain Identifier](../grin_keychain/struct.Identifier.html) for the new path
	/// * or [`libwallet::Error`](../grin_wallet_libwallet/struct.Error.html) if an error is encountered.
	///
	/// # Remarks
	///
	/// * Wallets should be initialised with the 'default' path mapped to `m/0/0`
	/// * Each call to this function will increment the first element of the path
	/// so the first call will create an account at `m/1/0` and the second at
	/// `m/2/0` etc. . .
	/// * The account path is used throughout as the parent key for most key-derivation
	/// operations. See [`set_active_account`](struct.Owner.html#method.set_active_account) for
	/// further details.
	///
	/// * This function does not need to use the root wallet seed or keychain.
	///
	/// # Example
	/// Set up as in [`new`](struct.Owner.html#method.new) method above.
	/// ```
	/// # grin_wallet_api::doctest_helper_setup_doc_env!(wallet, wallet_config);
	///
	/// let api_owner = Owner::new(wallet.clone(), None);
	///
	/// let result = api_owner.create_account_path(None, "account1");
	///
	/// if let Ok(identifier) = result {
	///     //...
	/// }
	/// ```

	pub fn create_account_path(
		&self,
		keychain_mask: Option<&SecretKey>,
		label: &str,
	) -> Result<Identifier, Error> {
		let mut w_lock = self.wallet_inst.lock();
		let w = w_lock.lc_provider()?.wallet_inst()?;
		owner::create_account_path(&mut **w, keychain_mask, label)
	}

	/// Sets the wallet's currently active account. This sets the
	/// BIP32 parent path used for most key-derivation operations.
	///
	/// # Arguments
	/// * `keychain_mask` - Wallet secret mask to XOR against the stored wallet seed before using, if
	/// being used.
	/// * `label` - The human readable label for the account. Accounts can be retrieved via
	/// the [`account`](struct.Owner.html#method.accounts) method
	///
	/// # Returns
	/// * Result Containing:
	/// * `Ok(())` if the path was correctly set
	/// * or [`libwallet::Error`](../grin_wallet_libwallet/struct.Error.html) if an error is encountered.
	///
	/// # Remarks
	///
	/// * Wallet parent paths are 2 path elements long, e.g. `m/0/0` is the path
	/// labelled 'default'. Keys derived from this parent path are 3 elements long,
	/// e.g. the secret keys derived from the `m/0/0` path will be  at paths `m/0/0/0`,
	/// `m/0/0/1` etc...
	///
	/// * This function does not need to use the root wallet seed or keychain.
	///
	/// # Example
	/// Set up as in [`new`](struct.Owner.html#method.new) method above.
	/// ```
	/// # grin_wallet_api::doctest_helper_setup_doc_env!(wallet, wallet_config);
	///
	/// let api_owner = Owner::new(wallet.clone(), None);
	///
	/// let result = api_owner.create_account_path(None, "account1");
	///
	/// if let Ok(identifier) = result {
	///     // set the account active
	///     let result2 = api_owner.set_active_account(None, "account1");
	/// }
	/// ```

	pub fn set_active_account(
		&self,
		keychain_mask: Option<&SecretKey>,
		label: &str,
	) -> Result<(), Error> {
		let mut w_lock = self.wallet_inst.lock();
		let w = w_lock.lc_provider()?.wallet_inst()?;
		// Test keychain mask, to keep API consistent
		let _ = w.keychain(keychain_mask)?;
		owner::set_active_account(&mut **w, label)
	}

	/// Returns a list of outputs from the active account in the wallet.
	///
	/// # Arguments
	/// * `keychain_mask` - Wallet secret mask to XOR against the stored wallet seed before using, if
	/// being used.
	/// * `include_spent` - If `true`, outputs that have been marked as 'spent'
	/// in the wallet will be returned. If `false`, spent outputs will omitted
	/// from the results.
	/// * `refresh_from_node` - If true, the wallet will attempt to contact
	/// a node (via the [`NodeClient`](../grin_wallet_libwallet/types/trait.NodeClient.html)
	/// provided during wallet instantiation). If `false`, the results will
	/// contain output information that may be out-of-date (from the last time
	/// the wallet's output set was refreshed against the node).
	/// Note this setting is ignored if the updater process is running via a call to
	/// [`start_updater`](struct.Owner.html#method.start_updater)
	/// * `tx_id` - If `Some(i)`, only return the outputs associated with
	/// the transaction log entry of id `i`.
	///
	/// # Returns
	/// * `(bool, Vec<OutputCommitMapping>)` - A tuple:
	/// * The first `bool` element indicates whether the data was successfully
	/// refreshed from the node (note this may be false even if the `refresh_from_node`
	/// argument was set to `true`.
	/// * The second element contains a vector of
	/// [OutputCommitMapping](../grin_wallet_libwallet/types/struct.OutputCommitMapping.html)
	/// of which each element is a mapping between the wallet's internal
	/// [OutputData](../grin_wallet_libwallet/types/struct.Output.html)
	/// and the Output commitment as identified in the chain's UTXO set
	///
	/// # Example
	/// Set up as in [`new`](struct.Owner.html#method.new) method above.
	/// ```
	/// # grin_wallet_api::doctest_helper_setup_doc_env!(wallet, wallet_config);
	///
	/// let api_owner = Owner::new(wallet.clone(), None);
	/// let show_spent = false;
	/// let update_from_node = true;
	/// let tx_id = None;
	///
	/// let result = api_owner.retrieve_outputs(None, show_spent, update_from_node, tx_id);
	///
	/// if let Ok((was_updated, output_mappings)) = result {
	///     //...
	/// }
	/// ```

	pub fn retrieve_outputs(
		&self,
		keychain_mask: Option<&SecretKey>,
		include_spent: bool,
		refresh_from_node: bool,
		tx_id: Option<u32>,
	) -> Result<(bool, Vec<OutputCommitMapping>), Error> {
		let tx = {
			let t = self.status_tx.lock();
			t.clone()
		};
		let refresh_from_node = match self.updater_running.load(Ordering::Relaxed) {
			true => false,
			false => refresh_from_node,
		};
		owner::retrieve_outputs(
			self.wallet_inst.clone(),
			keychain_mask,
			&tx,
			include_spent,
			refresh_from_node,
			tx_id,
		)
	}

	/// Returns a list of token outputs from the active account in the wallet.
	///
	/// # Arguments
	/// * `keychain_mask` - Wallet secret mask to XOR against the stored wallet seed before using, if
	/// being used.
	/// * `include_spent` - If `true`, outputs that have been marked as 'spent'
	/// in the wallet will be returned. If `false`, spent outputs will omitted
	/// from the results.
	/// * `refresh_from_node` - If true, the wallet will attempt to contact
	/// a node (via the [`NodeClient`](../grin_wallet_libwallet/types/trait.NodeClient.html)
	/// provided during wallet instantiation). If `false`, the results will
	/// contain output information that may be out-of-date (from the last time
	/// the wallet's output set was refreshed against the node).
	/// * `tx_id` - If `Some(i)`, only return the outputs associated with
	/// the transaction log entry of id `i`.
	///
	/// # Returns
	/// * `(bool, Vec<TokenOutputCommitMapping>)` - A tuple:
	/// * The first `bool` element indicates whether the data was successfully
	/// refreshed from the node (note this may be false even if the `refresh_from_node`
	/// argument was set to `true`.
	/// * The second element contains a vector of
	/// [OutputCommitMapping](../grin_wallet_libwallet/types/struct.OutputCommitMapping.html)
	/// of which each element is a mapping between the wallet's internal
	/// [OutputData](../grin_wallet_libwallet/types/struct.Output.html)
	/// and the Output commitment as identified in the chain's UTXO set
	///
	/// # Example
	/// Set up as in [`new`](struct.Owner.html#method.new) method above.
	/// ```
	/// # grin_wallet_api::doctest_helper_setup_doc_env!(wallet, wallet_config);
	///
	/// let api_owner = Owner::new(wallet.clone(), None);
	/// let show_spent = false;
	/// let update_from_node = true;
	/// let tx_id = None;
	///
	/// let result = api_owner.retrieve_token_outputs(None, show_spent, update_from_node, tx_id);
	///
	/// if let Ok((was_updated, output_mappings)) = result {
	///		//...
	/// }
	/// ```

	pub fn retrieve_token_outputs(
		&self,
		keychain_mask: Option<&SecretKey>,
		include_spent: bool,
		refresh_from_node: bool,
		tx_id: Option<u32>,
	) -> Result<(bool, Vec<TokenOutputCommitMapping>), Error> {
		let tx = {
			let t = self.status_tx.lock();
			t.clone()
		};
		let refresh_from_node = match self.updater_running.load(Ordering::Relaxed) {
			true => false,
			false => refresh_from_node,
		};
		owner::retrieve_token_outputs(
			self.wallet_inst.clone(),
			keychain_mask,
			&tx,
			include_spent,
			refresh_from_node,
			tx_id,
		)
	}

	/// Returns a list of [Transaction Log Entries](../grin_wallet_libwallet/types/struct.TxLogEntry.html)
	/// from the active account in the wallet.
	///
	/// # Arguments
	/// * `keychain_mask` - Wallet secret mask to XOR against the stored wallet seed before using, if
	/// being used.
	/// * `refresh_from_node` - If true, the wallet will attempt to contact
	/// a node (via the [`NodeClient`](../grin_wallet_libwallet/types/trait.NodeClient.html)
	/// provided during wallet instantiation). If `false`, the results will
	/// contain transaction information that may be out-of-date (from the last time
	/// the wallet's output set was refreshed against the node).
	/// Note this setting is ignored if the updater process is running via a call to
	/// [`start_updater`](struct.Owner.html#method.start_updater)
	/// * `tx_id` - If `Some(i)`, only return the transactions associated with
	/// the transaction log entry of id `i`.
	/// * `tx_slate_id` - If `Some(uuid)`, only return transactions associated with
	/// the given [`Slate`](../grin_wallet_libwallet/slate/struct.Slate.html) uuid.
	///
	/// # Returns
	/// * `(bool, Vec<TxLogEntry)` - A tuple:
	/// * The first `bool` element indicates whether the data was successfully
	/// refreshed from the node (note this may be false even if the `refresh_from_node`
	/// argument was set to `true`.
	/// * The second element contains the set of retrieved
	/// [TxLogEntries](../grin_wallet_libwallet/types/struct.TxLogEntry.html)
	///
	/// # Example
	/// Set up as in [`new`](struct.Owner.html#method.new) method above.
	/// ```
	/// # grin_wallet_api::doctest_helper_setup_doc_env!(wallet, wallet_config);
	///
	/// let api_owner = Owner::new(wallet.clone(), None);
	/// let update_from_node = true;
	/// let tx_id = None;
	/// let tx_slate_id = None;
	///
	/// // Return all TxLogEntries
	/// let result = api_owner.retrieve_txs(None, update_from_node, tx_id, tx_slate_id);
	///
	/// if let Ok((was_updated, tx_log_entries)) = result {
	///     //...
	/// }
	/// ```

	pub fn retrieve_txs(
		&self,
		keychain_mask: Option<&SecretKey>,
		refresh_from_node: bool,
		tx_id: Option<u32>,
		tx_slate_id: Option<Uuid>,
	) -> Result<(bool, Vec<TxLogEntry>), Error> {
		let tx = {
			let t = self.status_tx.lock();
			t.clone()
		};
		let refresh_from_node = match self.updater_running.load(Ordering::Relaxed) {
			true => false,
			false => refresh_from_node,
		};
		let mut res = owner::retrieve_txs(
			self.wallet_inst.clone(),
			keychain_mask,
			&tx,
			refresh_from_node,
			tx_id,
			tx_slate_id,
		)?;
		if self.doctest_mode {
			res.1 = res
				.1
				.into_iter()
				.map(|mut t| {
					t.confirmation_ts = Some(Utc.ymd(2019, 1, 15).and_hms(16, 1, 26));
					t.creation_ts = Utc.ymd(2019, 1, 15).and_hms(16, 1, 26);
					t
				})
				.collect();
		}
		Ok(res)
	}

	/// Returns a list of [Token Transaction Log Entries](../grin_wallet_libwallet/types/struct.TokenTxLogEntry.html)
	/// from the active account in the wallet.
	///
	/// # Arguments
	/// * `keychain_mask` - Wallet secret mask to XOR against the stored wallet seed before using, if
	/// being used.
	/// * `refresh_from_node` - If true, the wallet will attempt to contact
	/// a node (via the [`NodeClient`](../grin_wallet_libwallet/types/trait.NodeClient.html)
	/// provided during wallet instantiation). If `false`, the results will
	/// contain transaction information that may be out-of-date (from the last time
	/// the wallet's output set was refreshed against the node).
	/// * `tx_id` - If `Some(i)`, only return the transactions associated with
	/// the transaction log entry of id `i`.
	/// * `tx_slate_id` - If `Some(uuid)`, only return transactions associated with
	/// the given [`Slate`](../grin_wallet_libwallet/slate/struct.Slate.html) uuid.
	///
	/// # Returns
	/// * `(bool, Vec<TokenTxLogEntry)` - A tuple:
	/// * The first `bool` element indicates whether the data was successfully
	/// refreshed from the node (note this may be false even if the `refresh_from_node`
	/// argument was set to `true`.
	/// * The second element contains the set of retrieved
	/// [TokenTxLogEntry](../grin_wallet_libwallet/types/struct.TokenTxLogEntry.html)
	///
	/// # Example
	/// Set up as in [`new`](struct.Owner.html#method.new) method above.
	/// ```
	/// # grin_wallet_api::doctest_helper_setup_doc_env!(wallet, wallet_config);
	///
	/// let api_owner = Owner::new(wallet.clone(), None);
	/// let update_from_node = true;
	/// let tx_id = None;
	/// let tx_slate_id = None;
	///
	/// // Return all TokenTxLogEntries
	/// let result = api_owner.retrieve_token_txs(None, update_from_node, tx_id, tx_slate_id);
	///
	/// if let Ok((was_updated, tx_log_entries)) = result {
	///		//...
	/// }
	/// `
	pub fn retrieve_token_txs(
		&self,
		keychain_mask: Option<&SecretKey>,
		refresh_from_node: bool,
		tx_id: Option<u32>,
		tx_slate_id: Option<Uuid>,
	) -> Result<(bool, Vec<TokenTxLogEntry>), Error> {
		let tx = {
			let t = self.status_tx.lock();
			t.clone()
		};
		let refresh_from_node = match self.updater_running.load(Ordering::Relaxed) {
			true => false,
			false => refresh_from_node,
		};
		let mut res = owner::retrieve_token_txs(
			self.wallet_inst.clone(),
			keychain_mask,
			&tx,
			refresh_from_node,
			tx_id,
			tx_slate_id,
		)?;
		if self.doctest_mode {
			res.1 = res
				.1
				.into_iter()
				.map(|mut t| {
					t.confirmation_ts = Some(Utc.ymd(2019, 1, 15).and_hms(16, 1, 26));
					t.creation_ts = Utc.ymd(2019, 1, 15).and_hms(16, 1, 26);
					t
				})
				.collect();
		}
		Ok(res)
	}

	/// Returns summary information from the active account in the wallet.
	///
	/// # Arguments
	/// * `keychain_mask` - Wallet secret mask to XOR against the stored wallet seed before using, if
	/// being used.
	/// * `refresh_from_node` - If true, the wallet will attempt to contact
	/// a node (via the [`NodeClient`](../grin_wallet_libwallet/types/trait.NodeClient.html)
	/// provided during wallet instantiation). If `false`, the results will
	/// contain transaction information that may be out-of-date (from the last time
	/// the wallet's output set was refreshed against the node).
	/// Note this setting is ignored if the updater process is running via a call to
	/// [`start_updater`](struct.Owner.html#method.start_updater)
	/// * `minimum_confirmations` - The minimum number of confirmations an output
	/// should have before it's included in the 'amount_currently_spendable' total
	///
	/// # Returns
	/// * (`bool`, [`WalletInfo`](../grin_wallet_libwallet/types/struct.WalletInfo.html)) - A tuple:
	/// * The first `bool` element indicates whether the data was successfully
	/// refreshed from the node (note this may be false even if the `refresh_from_node`
	/// argument was set to `true`.
	/// * The second element contains the Summary [`WalletInfo`](../grin_wallet_libwallet/types/struct.WalletInfo.html)
	///
	/// # Example
	/// Set up as in [`new`](struct.Owner.html#method.new) method above.
	/// ```
	/// # grin_wallet_api::doctest_helper_setup_doc_env!(wallet, wallet_config);
	///
	/// let mut api_owner = Owner::new(wallet.clone(), None);
	/// let update_from_node = true;
	/// let minimum_confirmations=10;
	///
	/// // Return summary info for active account
	/// let result = api_owner.retrieve_summary_info(None, update_from_node, minimum_confirmations);
	///
	/// if let Ok((was_updated, summary_info)) = result {
	///     //...
	/// }
	/// ```

	pub fn retrieve_summary_info(
		&self,
		keychain_mask: Option<&SecretKey>,
		refresh_from_node: bool,
		minimum_confirmations: u64,
	) -> Result<(bool, WalletInfo), Error> {
		let tx = {
			let t = self.status_tx.lock();
			t.clone()
		};
		let refresh_from_node = match self.updater_running.load(Ordering::Relaxed) {
			true => false,
			false => refresh_from_node,
		};
		owner::retrieve_summary_info(
			self.wallet_inst.clone(),
			keychain_mask,
			&tx,
			refresh_from_node,
			minimum_confirmations,
		)
	}

	/// Initiates a new transaction as the token issuer, creating a new
	/// [`Slate`](../grin_wallet_libwallet/slate/struct.Slate.html) object containing
	/// the issuer's inputs, change outputs, issue token outputs and public signature data.
	///
	/// # Arguments
	/// * `keychain_mask` - Wallet secret mask to XOR against the stored wallet seed before using, if
	/// being used.
	/// * `args` - [`IssueTokenArgs`](../grin_wallet_libwallet/types/struct.IssueTokenArgs.html),
	/// transaction initialization arguments. See struct documentation for further detail.
	///
	/// # Returns
	/// * a result containing:
	/// * The transaction [Slate](../grin_wallet_libwallet/slate/struct.Slate.html),
	/// which can be forwarded to the recieving party by any means.
	/// ```
	pub fn init_issue_token_tx(
		&self,
		keychain_mask: Option<&SecretKey>,
		args: IssueTokenArgs,
	) -> Result<Slate, Error> {
		let mut w_lock = self.wallet_inst.lock();
		let w = w_lock.lc_provider()?.wallet_inst()?;
		let client = w.w2n_client();
		let current_height = client.get_chain_tip()?.0;
		if current_height < global::support_token_height() {
			return Err(ErrorKind::UnreachTokenSupportHeight.into());
		}
		let res = owner::init_issue_token_tx(&mut **w, keychain_mask, args, self.doctest_mode);
		res
	}

	/// Initiates a new transaction as the sender, creating a new
	/// [`Slate`](../grin_wallet_libwallet/slate/struct.Slate.html) object containing
	/// the sender's inputs, change outputs, and public signature data. This slate can
	/// then be sent to the recipient to continue the transaction via the
	/// [Foreign API's `receive_tx`](struct.Foreign.html#method.receive_tx) method.
	///
	/// When a transaction is created, the wallet must also lock inputs (and create unconfirmed
	/// outputs) corresponding to the transaction created in the slate, so that the wallet doesn't
	/// attempt to re-spend outputs that are already included in a transaction before the transaction
	/// is confirmed. This method also returns a function that will perform that locking, and it is
	/// up to the caller to decide the best time to call the lock function
	/// (via the [`tx_lock_outputs`](struct.Owner.html#method.tx_lock_outputs) method).
	/// If the exchange method is intended to be synchronous (such as via a direct http call,)
	/// then the lock call can wait until the response is confirmed. If it is asynchronous, (such
	/// as via file transfer,) the lock call should happen immediately (before the file is sent
	/// to the recipient).
	///
	/// If the `send_args` [`InitTxSendArgs`](../grin_wallet_libwallet/types/struct.InitTxSendArgs.html),
	/// of the [`args`](../grin_wallet_libwallet/types/struct.InitTxArgs.html), field is Some, this
	/// function will attempt to send the slate back to the sender using the slatepack sync
	/// send (TOR). If providing this argument, check the `state` field of the slate to see if the
	/// sync_send was successful (it should be S2 if the sync sent successfully). It will also post
	/// the transction if the `post_tx` field is set.
	///
	/// # Arguments
	/// * `keychain_mask` - Wallet secret mask to XOR against the stored wallet seed before using, if
	/// being used.
	/// * `args` - [`InitTxArgs`](../grin_wallet_libwallet/types/struct.InitTxArgs.html),
	/// transaction initialization arguments. See struct documentation for further detail.
	///
	/// # Returns
	/// * a result containing:
	/// * The transaction [Slate](../grin_wallet_libwallet/slate/struct.Slate.html),
	/// which can be forwarded to the recieving party by any means. Once the caller is relatively
	/// certain that the transaction has been sent to the recipient, the associated wallet
	/// transaction outputs should be locked via a call to
	/// [`tx_lock_outputs`](struct.Owner.html#method.tx_lock_outputs). This must be called before calling
	/// [`finalize_tx`](struct.Owner.html#method.finalize_tx).
	/// * or [`libwallet::Error`](../grin_wallet_libwallet/struct.Error.html) if an error is encountered.
	///
	/// # Remarks
	///
	/// * This method requires an active connection to a node, and will fail with error if a node
	/// cannot be contacted to refresh output statuses.
	/// * This method will store a partially completed transaction in the wallet's transaction log,
	/// which will be updated on the corresponding call to [`finalize_tx`](struct.Owner.html#method.finalize_tx).
	///
	/// # Example
	/// Set up as in [new](struct.Owner.html#method.new) method above.
	/// ```
	/// # grin_wallet_api::doctest_helper_setup_doc_env!(wallet, wallet_config);
	///
	/// let mut api_owner = Owner::new(wallet.clone(), None);
	/// // Attempt to create a transaction using the 'default' account
	/// let args = InitTxArgs {
	///     src_acct_name: None,
	///     amount: 2_000_000_000,
	///     minimum_confirmations: 2,
	///     max_outputs: 500,
	///     num_change_outputs: 1,
	///     selection_strategy_is_use_all: false,
	///     ..Default::default()
	/// };
	/// let result = api_owner.init_send_tx(
	///     None,
	///     args,
	/// );
	///
	/// if let Ok(slate) = result {
	///     // Send slate somehow
	///     // ...
	///     // Lock our outputs if we're happy the slate was (or is being) sent
	///     api_owner.tx_lock_outputs(None, &slate);
	/// }
	/// ```

	pub fn init_send_tx(
		&self,
		keychain_mask: Option<&SecretKey>,
		args: InitTxArgs,
	) -> Result<Slate, Error> {
		let send_args = args.send_args.clone();
		let slate = {
			let mut w_lock = self.wallet_inst.lock();
			let w = w_lock.lc_provider()?.wallet_inst()?;
			if args.token_type.is_some() {
				let client = w.w2n_client();
				let current_height = client.get_chain_tip()?.0;
				if current_height < global::support_token_height() {
					return Err(ErrorKind::UnreachTokenSupportHeight.into());
				}
			}
			owner::init_send_tx(&mut **w, keychain_mask, args, self.doctest_mode)?
		};
		// Helper functionality. If send arguments exist, attempt to send sync and
		// finalize
		match send_args {
			Some(sa) => {
				let tor_config_lock = self.tor_config.lock();
				let res = try_slatepack_sync_workflow(
					&slate,
					&sa.dest,
					tor_config_lock.clone(),
					None,
					false,
					self.doctest_mode,
				);
				match res {
					Ok(Some(s)) => {
						if sa.post_tx {
							self.tx_lock_outputs(keychain_mask, &s)?;
							let ret_slate = self.finalize_tx(keychain_mask, &s)?;
							let result = self.post_tx(keychain_mask, &ret_slate, sa.fluff);
							match result {
								Ok(_) => {
									info!("Tx sent ok",);
									return Ok(ret_slate);
								}
								Err(e) => {
									error!("Tx sent fail: {}", e);
									return Err(e);
								}
							}
						} else {
							return Ok(slate);
						}
					}
					Ok(None) => Ok(slate),
					Err(_) => Ok(slate),
				}
			}
			None => Ok(slate),
		}
	}

	/// Issues a new invoice transaction slate, essentially a `request for payment`.
	/// The slate created by this function will contain the amount, an output for the amount,
	/// as well as round 1 of singature creation complete. The slate should then be send
	/// to the payer, who should add their inputs and signature data and return the slate
	/// via the [Foreign API's `finalize_invoice_tx`](struct.Foreign.html#method.finalize_invoice_tx) method.
	///
	/// # Arguments
	/// * `keychain_mask` - Wallet secret mask to XOR against the stored wallet seed before using, if
	/// being used.
	/// * `args` - [`IssueInvoiceTxArgs`](../grin_wallet_libwallet/types/struct.IssueInvoiceTxArgs.html),
	/// invoice transaction initialization arguments. See struct documentation for further detail.
	///
	/// # Returns
	/// * ``Ok([`slate`](../grin_wallet_libwallet/slate/struct.Slate.html))` if successful,
	/// containing the updated slate.
	/// * or [`libwallet::Error`](../grin_wallet_libwallet/struct.Error.html) if an error is encountered.
	///
	/// # Example
	/// Set up as in [`new`](struct.Owner.html#method.new) method above.
	/// ```
	/// # grin_wallet_api::doctest_helper_setup_doc_env!(wallet, wallet_config);
	///
	/// let mut api_owner = Owner::new(wallet.clone(), None);
	///
	/// let args = IssueInvoiceTxArgs {
	///     amount: 60_000_000_000,
	///     ..Default::default()
	/// };
	/// let result = api_owner.issue_invoice_tx(None, args);
	///
	/// if let Ok(slate) = result {
	///     // if okay, send to the payer to add their inputs
	///     // . . .
	/// }
	/// ```
	pub fn issue_invoice_tx(
		&self,
		keychain_mask: Option<&SecretKey>,
		args: IssueInvoiceTxArgs,
	) -> Result<Slate, Error> {
		let mut w_lock = self.wallet_inst.lock();
		let w = w_lock.lc_provider()?.wallet_inst()?;
		owner::issue_invoice_tx(&mut **w, keychain_mask, args, self.doctest_mode)
	}

	/// Processes an invoice tranaction created by another party, essentially
	/// a `request for payment`. The incoming slate should contain a requested
	/// amount, an output created by the invoicer convering the amount, and
	/// part 1 of signature creation completed. This function will add inputs
	/// equalling the amount + fees, as well as perform round 1 and 2 of signature
	/// creation.
	///
	/// Callers should note that no prompting of the user will be done by this function
	/// it is up to the caller to present the request for payment to the user
	/// and verify that payment should go ahead.
	///
	/// If the `send_args` [`InitTxSendArgs`](../grin_wallet_libwallet/types/struct.InitTxSendArgs.html),
	/// of the [`args`](../grin_wallet_libwallet/types/struct.InitTxArgs.html), field is Some, this
	/// function will attempt to send the slate back to the initiator using the slatepack sync
	/// send (TOR). If providing this argument, check the `state` field of the slate to see if the
	/// sync_send was successful (it should be I3 if the sync sent successfully).
	///
	/// This function also stores the final transaction in the user's wallet files for retrieval
	/// via the [`get_stored_tx`](struct.Owner.html#method.get_stored_tx) function.
	///
	/// # Arguments
	/// * `keychain_mask` - Wallet secret mask to XOR against the stored wallet seed before using, if
	/// being used.
	/// * `slate` - The transaction [`Slate`](../grin_wallet_libwallet/slate/struct.Slate.html). The
	/// payer should have filled in round 1 and 2.
	/// * `args` - [`InitTxArgs`](../grin_wallet_libwallet/types/struct.InitTxArgs.html),
	/// transaction initialization arguments. See struct documentation for further detail.
	///
	/// # Returns
	/// * ``Ok([`slate`](../grin_wallet_libwallet/slate/struct.Slate.html))` if successful,
	/// containing the updated slate.
	/// * or [`libwallet::Error`](../grin_wallet_libwallet/struct.Error.html) if an error is encountered.
	///
	/// # Example
	/// Set up as in [`new`](struct.Owner.html#method.new) method above.
	/// ```
	/// # grin_wallet_api::doctest_helper_setup_doc_env!(wallet, wallet_config);
	///
	/// let mut api_owner = Owner::new(wallet.clone(), None);
	///
	/// // . . .
	/// // The slate has been recieved from the invoicer, somehow
	/// # let slate = Slate::blank(2, true);
	/// let args = InitTxArgs {
	///     src_acct_name: None,
	///     amount: slate.amount,
	///     minimum_confirmations: 2,
	///     max_outputs: 500,
	///     num_change_outputs: 1,
	///     selection_strategy_is_use_all: false,
	///     ..Default::default()
	/// };
	///
	/// let result = api_owner.process_invoice_tx(None, &slate, args);
	///
	/// if let Ok(slate) = result {
	/// // If result okay, send back to the invoicer
	/// // . . .
	/// }
	/// ```

	pub fn process_invoice_tx(
		&self,
		keychain_mask: Option<&SecretKey>,
		slate: &Slate,
		args: InitTxArgs,
	) -> Result<Slate, Error> {
		let mut w_lock = self.wallet_inst.lock();
		let w = w_lock.lc_provider()?.wallet_inst()?;
		let send_args = args.send_args.clone();
		let slate =
			owner::process_invoice_tx(&mut **w, keychain_mask, slate, args, self.doctest_mode)?;
		// Helper functionality. If send arguments exist, attempt to send
		match send_args {
			Some(sa) => {
				let tor_config_lock = self.tor_config.lock();
				let res = try_slatepack_sync_workflow(
					&slate,
					&sa.dest,
					tor_config_lock.clone(),
					None,
					true,
					self.doctest_mode,
				);
				match res {
					Ok(s) => Ok(s.unwrap()),
					Err(_) => Ok(slate),
				}
			}
			None => Ok(slate),
		}
	}

	/// Locks the outputs associated with the inputs to the transaction in the given
	/// [`Slate`](../grin_wallet_libwallet/slate/struct.Slate.html),
	/// making them unavailable for use in further transactions. This function is called
	/// by the sender, (or more generally, all parties who have put inputs into the transaction,)
	/// and must be called before the corresponding call to [`finalize_tx`](struct.Owner.html#method.finalize_tx)
	/// that completes the transaction.
	///
	/// Outputs will generally remain locked until they are removed from the chain,
	/// at which point they will become `Spent`. It is commonplace for transactions not to complete
	/// for various reasons over which a particular wallet has no control. For this reason,
	/// [`cancel_tx`](struct.Owner.html#method.cancel_tx) can be used to manually unlock outputs
	/// and return them to the `Unspent` state.
	///
	/// # Arguments
	/// * `keychain_mask` - Wallet secret mask to XOR against the stored wallet seed before using, if
	/// being used.
	/// * `slate` - The transaction [`Slate`](../grin_wallet_libwallet/slate/struct.Slate.html). All
	/// * `participant_id` - The participant id, generally 0 for the party putting in funds, 1 for the
	/// party receiving.
	/// elements in the `input` vector of the `tx` field that are found in the wallet's currently
	/// active account will be set to status `Locked`
	///
	/// # Returns
	/// * Ok(()) if successful
	/// * or [`libwallet::Error`](../grin_wallet_libwallet/struct.Error.html) if an error is encountered.
	///
	/// # Example
	/// Set up as in [`new`](struct.Owner.html#method.new) method above.
	/// ```
	/// # grin_wallet_api::doctest_helper_setup_doc_env!(wallet, wallet_config);
	///
	/// let mut api_owner = Owner::new(wallet.clone(), None);
	/// let args = InitTxArgs {
	///     src_acct_name: None,
	///     amount: 2_000_000_000,
	///     minimum_confirmations: 10,
	///     max_outputs: 500,
	///     num_change_outputs: 1,
	///     selection_strategy_is_use_all: false,
	///     ..Default::default()
	/// };
	/// let result = api_owner.init_send_tx(
	///     None,
	///     args,
	/// );
	///
	/// if let Ok(slate) = result {
	///     // Send slate somehow
	///     // ...
	///     // Lock our outputs if we're happy the slate was (or is being) sent
	///     api_owner.tx_lock_outputs(None, &slate);
	/// }
	/// ```

	pub fn tx_lock_outputs(
		&self,
		keychain_mask: Option<&SecretKey>,
		slate: &Slate,
	) -> Result<(), Error> {
		let mut w_lock = self.wallet_inst.lock();
		let w = w_lock.lc_provider()?.wallet_inst()?;
		owner::tx_lock_outputs(&mut **w, keychain_mask, slate)
	}

	/// Finalizes a transaction, after all parties
	/// have filled in both rounds of Slate generation. This step adds
	/// all participants partial signatures to create the final signature,
	/// resulting in a final transaction that is ready to post to a node.
	///
	/// Note that this function DOES NOT POST the transaction to a node
	/// for validation. This is done in separately via the
	/// [`post_tx`](struct.Owner.html#method.post_tx) function.
	///
	/// This function also stores the final transaction in the user's wallet files for retrieval
	/// via the [`get_stored_tx`](struct.Owner.html#method.get_stored_tx) function.
	///
	/// # Arguments
	/// * `keychain_mask` - Wallet secret mask to XOR against the stored wallet seed before using, if
	/// being used.
	/// * `slate` - The transaction [`Slate`](../grin_wallet_libwallet/slate/struct.Slate.html). All
	/// participants must have filled in both rounds, and the sender should have locked their
	/// outputs (via the [`tx_lock_outputs`](struct.Owner.html#method.tx_lock_outputs) function).
	///
	/// # Returns
	/// * ``Ok([`slate`](../grin_wallet_libwallet/slate/struct.Slate.html))` if successful,
	/// containing the new finalized slate.
	/// * or [`libwallet::Error`](../grin_wallet_libwallet/struct.Error.html) if an error is encountered.
	///
	/// # Example
	/// Set up as in [`new`](struct.Owner.html#method.new) method above.
	/// ```
	/// # grin_wallet_api::doctest_helper_setup_doc_env!(wallet, wallet_config);
	///
	/// let mut api_owner = Owner::new(wallet.clone(), None);
	/// let args = InitTxArgs {
	///     src_acct_name: None,
	///     amount: 2_000_000_000,
	///     minimum_confirmations: 10,
	///     max_outputs: 500,
	///     num_change_outputs: 1,
	///     selection_strategy_is_use_all: false,
	///     ..Default::default()
	/// };
	/// let result = api_owner.init_send_tx(
	///     None,
	///     args,
	/// );
	///
	/// if let Ok(slate) = result {
	///     // Send slate somehow
	///     // ...
	///     // Lock our outputs if we're happy the slate was (or is being) sent
	///     let res = api_owner.tx_lock_outputs(None, &slate);
	///     //
	///     // Retrieve slate back from recipient
	///     //
	///     let res = api_owner.finalize_tx(None, &slate);
	/// }
	/// ```

	pub fn finalize_tx(
		&self,
		keychain_mask: Option<&SecretKey>,
		slate: &Slate,
	) -> Result<Slate, Error> {
		let mut w_lock = self.wallet_inst.lock();
		let w = w_lock.lc_provider()?.wallet_inst()?;
		owner::finalize_tx(&mut **w, keychain_mask, slate)
	}

	/// Posts a completed transaction to the listening node for validation and inclusion in a block
	/// for mining.
	///
	/// # Arguments
	/// * `keychain_mask` - Wallet secret mask to XOR against the stored wallet seed before using, if
	/// being used.
	/// * `tx` - A completed [`Transaction`](../grin_core/core/transaction/struct.Transaction.html),
	/// typically the `tx` field in the transaction [`Slate`](../grin_wallet_libwallet/slate/struct.Slate.html).
	/// * `fluff` - Instruct the node whether to use the Dandelion protocol when posting the
	/// transaction. If `true`, the node should skip the Dandelion phase and broadcast the
	/// transaction to all peers immediately. If `false`, the node will follow dandelion logic and
	/// initiate the stem phase.
	///
	/// # Returns
	/// * `Ok(())` if successful
	/// * or [`libwallet::Error`](../grin_wallet_libwallet/struct.Error.html) if an error is encountered.
	///
	/// # Example
	/// Set up as in [`new`](struct.Owner.html#method.new) method above.
	/// ```
	/// # grin_wallet_api::doctest_helper_setup_doc_env!(wallet, wallet_config);
	///
	/// let mut api_owner = Owner::new(wallet.clone(), None);
	/// let args = InitTxArgs {
	///     src_acct_name: None,
	///     amount: 2_000_000_000,
	///     minimum_confirmations: 10,
	///     max_outputs: 500,
	///     num_change_outputs: 1,
	///     selection_strategy_is_use_all: false,
	///     ..Default::default()
	/// };
	/// let result = api_owner.init_send_tx(
	///     None,
	///     args,
	/// );
	///
	/// if let Ok(slate) = result {
	///     // Send slate somehow
	///     // ...
	///     // Lock our outputs if we're happy the slate was (or is being) sent
	///     let res = api_owner.tx_lock_outputs(None, &slate);
	///     //
	///     // Retrieve slate back from recipient
	///     //
	///     let res = api_owner.finalize_tx(None, &slate);
	///     let res = api_owner.post_tx(None, &slate, true);
	/// }
	/// ```

	pub fn post_tx(
		&self,
		keychain_mask: Option<&SecretKey>,
		slate: &Slate,
		fluff: bool,
	) -> Result<(), Error> {
		let client = {
			let mut w_lock = self.wallet_inst.lock();
			let w = w_lock.lc_provider()?.wallet_inst()?;
			// Test keychain mask, to keep API consistent
			let _ = w.keychain(keychain_mask)?;
			w.w2n_client().clone()
		};
		owner::post_tx(&client, slate.tx_or_err()?, fluff)
	}

	/// Cancels a transaction. This entails:
	/// * Setting the transaction status to either `TxSentCancelled` or `TxReceivedCancelled`
	/// * Deleting all change outputs or recipient outputs associated with the transaction
	/// * Setting the status of all assocatied inputs from `Locked` to `Spent` so they can be
	/// used in new transactions.
	///
	/// Transactions can be cancelled by transaction log id or slate id (call with either set to
	/// Some, not both)
	///
	/// # Arguments
	///
	/// * `keychain_mask` - Wallet secret mask to XOR against the stored wallet seed before using, if
	/// being used.
	/// * `tx_id` - If present, cancel by the [`TxLogEntry`](../grin_wallet_libwallet/types/struct.TxLogEntry.html) id
	/// for the transaction.
	///
	/// * `tx_slate_id` - If present, cancel by the Slate id.
	///
	/// # Returns
	/// * `Ok(())` if successful
	/// * or [`libwallet::Error`](../grin_wallet_libwallet/struct.Error.html) if an error is encountered.
	///
	/// # Example
	/// Set up as in [`new`](struct.Owner.html#method.new) method above.
	/// ```
	/// # grin_wallet_api::doctest_helper_setup_doc_env!(wallet, wallet_config);
	///
	/// let mut api_owner = Owner::new(wallet.clone(), None);
	/// let args = InitTxArgs {
	///     src_acct_name: None,
	///     amount: 2_000_000_000,
	///     minimum_confirmations: 10,
	///     max_outputs: 500,
	///     num_change_outputs: 1,
	///     selection_strategy_is_use_all: false,
	///     ..Default::default()
	/// };
	/// let result = api_owner.init_send_tx(
	///     None,
	///     args,
	/// );
	///
	/// if let Ok(slate) = result {
	///     // Send slate somehow
	///     // ...
	///     // Lock our outputs if we're happy the slate was (or is being) sent
	///     let res = api_owner.tx_lock_outputs(None, &slate);
	///     //
	///     // We didn't get the slate back, or something else went wrong
	///     //
	///     let res = api_owner.cancel_tx(None, None, Some(slate.id.clone()));
	/// }
	/// ```

	pub fn cancel_tx(
		&self,
		keychain_mask: Option<&SecretKey>,
		tx_id: Option<u32>,
		tx_slate_id: Option<Uuid>,
	) -> Result<(), Error> {
		let tx = {
			let t = self.status_tx.lock();
			t.clone()
		};
		owner::cancel_tx(
			self.wallet_inst.clone(),
			keychain_mask,
			&tx,
			tx_id,
			tx_slate_id,
		)
	}

	/// Retrieves the stored transaction associated with a TxLogEntry. Can be used even after the
	/// transaction has completed.
	///
	/// # Arguments
	///
	/// * `keychain_mask` - Wallet secret mask to XOR against the stored wallet seed before using, if
	/// being used.
	/// * `tx_log_entry` - A [`TxLogEntry`](../grin_wallet_libwallet/types/struct.TxLogEntry.html)
	///
	/// # Returns
	/// * Ok with the stored  [`Transaction`](../grin_core/core/transaction/struct.Transaction.html)
	/// if successful
	/// * or [`libwallet::Error`](../grin_wallet_libwallet/struct.Error.html) if an error is encountered.
	///
	/// # Example
	/// Set up as in [`new`](struct.Owner.html#method.new) method above.
	/// ```
	/// # grin_wallet_api::doctest_helper_setup_doc_env!(wallet, wallet_config);
	///
	/// let api_owner = Owner::new(wallet.clone(), None);
	/// let update_from_node = true;
	/// let tx_id = None;
	/// let tx_slate_id = None;
	///
	/// // Return all TxLogEntries
	/// let result = api_owner.retrieve_txs(None, update_from_node, tx_id, tx_slate_id);
	///
	/// if let Ok((was_updated, tx_log_entries)) = result {
	///     let stored_tx = api_owner.get_stored_tx(None, tx_log_entries[0].tx_slate_id.unwrap()).unwrap();
	///     //...
	/// }
	/// ```

	pub fn get_stored_tx(
		&self,
		keychain_mask: Option<&SecretKey>,
		tx_id: Uuid,
	) -> Result<Option<Transaction>, Error> {
		let mut w_lock = self.wallet_inst.lock();
		let w = w_lock.lc_provider()?.wallet_inst()?;
		// Test keychain mask, to keep API consistent
		let _ = w.keychain(keychain_mask)?;
<<<<<<< HEAD
		owner::get_stored_tx(&**w, tx_log_entry)
	}

	/// Retrieves the stored token transaction associated with a TokenTxLogEntry. Can be used even after the
	/// transaction has completed.
	///
	/// # Arguments
	///
	/// * `keychain_mask` - Wallet secret mask to XOR against the stored wallet seed before using, if
	/// being used.
	/// * `tx_log_entry` - A [`TxLogEntry`](../grin_wallet_libwallet/types/struct.TxLogEntry.html)
	///
	/// # Returns
	/// * Ok with the stored  [`Transaction`](../grin_core/core/transaction/struct.Transaction.html)
	/// if successful
	/// * or [`libwallet::Error`](../grin_wallet_libwallet/struct.Error.html) if an error is encountered.
	///
	/// # Example
	/// Set up as in [`new`](struct.Owner.html#method.new) method above.
	/// ```
	/// # grin_wallet_api::doctest_helper_setup_doc_env!(wallet, wallet_config);
	///
	/// let mut api_owner = Owner::new(wallet.clone(), None);
	/// let update_from_node = true;
	/// let tx_id = None;
	/// let tx_slate_id = None;
	///
	/// // Return all TokenTxLogEntries
	/// let result = api_owner.retrieve_token_txs(None, update_from_node, tx_id, tx_slate_id);
	///
	/// if let Ok((was_updated, tx_log_entries)) = result {
	///		let stored_tx = api_owner.get_stored_token_tx(None, &tx_log_entries[0]).unwrap();
	///		//...
	/// }
	/// ```

	// TODO: Should be accepting an id, not an entire entry struct
	pub fn get_stored_token_tx(
		&self,
		keychain_mask: Option<&SecretKey>,
		tx_log_entry: &TokenTxLogEntry,
	) -> Result<Option<Transaction>, Error> {
		let mut w_lock = self.wallet_inst.lock();
		let w = w_lock.lc_provider()?.wallet_inst()?;
		// Test keychain mask, to keep API consistent
		let _ = w.keychain(keychain_mask)?;
		owner::get_stored_token_tx(&**w, tx_log_entry)
	}

	/// Verifies all messages in the slate match their public keys.
	///
	/// The optional messages themselves are part of the `participant_data` field within the slate.
	/// Messages are signed with the same key used to sign for the paricipant's inputs, and can thus be
	/// verified with the public key found in the `public_blind_excess` field. This function is a
	/// simple helper to returns whether all signatures in the participant data match their public
	/// keys.
	///
	/// # Arguments
	///
	/// * `keychain_mask` - Wallet secret mask to XOR against the stored wallet seed before using, if
	/// being used.
	/// * `slate` - The transaction [`Slate`](../grin_wallet_libwallet/slate/struct.Slate.html).
	///
	/// # Returns
	/// * `Ok(())` if successful and the signatures validate
	/// * or [`libwallet::Error`](../grin_wallet_libwallet/struct.Error.html) if an error is encountered.
	///
	/// # Example
	/// Set up as in [`new`](struct.Owner.html#method.new) method above.
	/// ```
	/// # grin_wallet_api::doctest_helper_setup_doc_env!(wallet, wallet_config);
	///
	/// let mut api_owner = Owner::new(wallet.clone(), None);
	/// let args = InitTxArgs {
	///     src_acct_name: None,
	///     amount: 2_000_000_000,
	///     minimum_confirmations: 10,
	///     max_outputs: 500,
	///     num_change_outputs: 1,
	///     selection_strategy_is_use_all: false,
	///     message: Some("Just verify messages".to_owned()),
	///     ..Default::default()
	/// };
	/// let result = api_owner.init_send_tx(
	///     None,
	///     args,
	/// );
	///
	/// if let Ok(slate) = result {
	///     // Send slate somehow
	///     // ...
	///     // Lock our outputs if we're happy the slate was (or is being) sent
	///     let res = api_owner.tx_lock_outputs(None, &slate, 0);
	///     //
	///     // Retrieve slate back from recipient
	///     //
	///     let res = api_owner.verify_slate_messages(None, &slate);
	/// }
	/// ```
	pub fn verify_slate_messages(
		&self,
		keychain_mask: Option<&SecretKey>,
		slate: &Slate,
	) -> Result<(), Error> {
		{
			let mut w_lock = self.wallet_inst.lock();
			let w = w_lock.lc_provider()?.wallet_inst()?;
			// Test keychain mask, to keep API consistent
			let _ = w.keychain(keychain_mask)?;
		}
		owner::verify_slate_messages(slate)
=======
		owner::get_stored_tx(&**w, &tx_id)
>>>>>>> 5e20f5f0
	}

	/// Scans the entire UTXO set from the node, identify which outputs belong to the given wallet
	/// update the wallet state to be consistent with what's currently in the UTXO set.
	///
	/// This function can be used to repair wallet state, particularly by restoring outputs that may
	/// be missing if the wallet owner has cancelled transactions locally that were then successfully
	/// posted to the chain.
	///
	/// This operation scans the entire chain, and is expected to be time intensive. It is imperative
	/// that no other processes should be trying to use the wallet at the same time this function is
	/// running.
	///
	/// When an output is found that doesn't exist in the wallet, a corresponding
	/// [TxLogEntry](../grin_wallet_libwallet/types/struct.TxLogEntry.html) is created.
	///
	/// # Arguments
	///
	/// * `keychain_mask` - Wallet secret mask to XOR against the stored wallet seed before using, if
	/// being used.
	/// * `start_height` - If provided, the height of the first block from which to start scanning.
	/// The scan will start from block 1 if this is not provided.
	/// * `delete_unconfirmed` - if `false`, the scan process will be non-destructive, and
	/// mostly limited to restoring missing outputs. It will leave unconfirmed transaction logs entries
	/// and unconfirmed outputs intact. If `true`, the process will unlock all locked outputs,
	/// restore all missing outputs, and mark any outputs that have been marked 'Spent' but are still
	/// in the UTXO set as 'Unspent' (as can happen during a fork). It will also attempt to cancel any
	/// transaction log entries associated with any locked outputs or outputs incorrectly marked 'Spent'.
	/// Note this completely removes all outstanding transactions, so users should be very aware what
	/// will happen if this flag is set. Note that if transactions/outputs are removed that later
	/// confirm on the chain, another call to this function will restore them.
	///
	/// # Returns
	/// * `Ok(())` if successful
	/// * or [`libwallet::Error`](../grin_wallet_libwallet/struct.Error.html) if an error is encountered.

	/// # Example
	/// Set up as in [`new`](struct.Owner.html#method.new) method above.
	/// ```
	/// # grin_wallet_api::doctest_helper_setup_doc_env!(wallet, wallet_config);
	///
	/// let mut api_owner = Owner::new(wallet.clone(), None);
	/// let result = api_owner.scan(
	///     None,
	///     Some(20000),
	///     false,
	/// );
	///
	/// if let Ok(_) = result {
	///     // Wallet outputs should be consistent with what's on chain
	///     // ...
	/// }
	/// ```

	pub fn scan(
		&self,
		keychain_mask: Option<&SecretKey>,
		start_height: Option<u64>,
		delete_unconfirmed: bool,
	) -> Result<(), Error> {
		let tx = {
			let t = self.status_tx.lock();
			t.clone()
		};
		owner::scan(
			self.wallet_inst.clone(),
			keychain_mask,
			start_height,
			delete_unconfirmed,
			&tx,
		)
	}

	/// Retrieves the last known height known by the wallet. This is determined as follows:
	/// * If the wallet can successfully contact its configured node, the reported node
	/// height is returned, and the `updated_from_node` field in the response is `true`
	/// * If the wallet cannot contact the node, this function returns the maximum height
	/// of all outputs contained within the wallet, and the `updated_from_node` fields
	/// in the response is set to false.
	///
	/// Clients should generally ensure the `updated_from_node` field is returned as
	/// `true` before assuming the height for any operation.
	///
	/// # Arguments
	///
	/// * `keychain_mask` - Wallet secret mask to XOR against the stored wallet seed before using, if
	/// being used.
	///
	/// # Returns
	/// * Ok with a  [`NodeHeightResult`](../grin_wallet_libwallet/types/struct.NodeHeightResult.html)
	/// if successful. If the height result was obtained from the configured node,
	/// `updated_from_node` will be set to `true`
	/// * or [`libwallet::Error`](../grin_wallet_libwallet/struct.Error.html) if an error is encountered.
	///
	/// # Example
	/// Set up as in [`new`](struct.Owner.html#method.new) method above.
	/// ```
	/// # grin_wallet_api::doctest_helper_setup_doc_env!(wallet, wallet_config);
	///
	/// let api_owner = Owner::new(wallet.clone(), None);
	/// let result = api_owner.node_height(None);
	///
	/// if let Ok(node_height_result) = result {
	///     if node_height_result.updated_from_node {
	///          //we can assume node_height_result.height is relatively safe to use
	///
	///     }
	///     //...
	/// }
	/// ```

	pub fn node_height(
		&self,
		keychain_mask: Option<&SecretKey>,
	) -> Result<NodeHeightResult, Error> {
		{
			let mut w_lock = self.wallet_inst.lock();
			let w = w_lock.lc_provider()?.wallet_inst()?;
			// Test keychain mask, to keep API consistent
			let _ = w.keychain(keychain_mask)?;
		}
		let mut res = owner::node_height(self.wallet_inst.clone(), keychain_mask)?;
		if self.doctest_mode {
			// return a consistent hash for doctest
			res.header_hash =
				"d4b3d3c40695afd8c7760f8fc423565f7d41310b7a4e1c4a4a7950a66f16240d".to_owned();
		}
		Ok(res)
	}

	// LIFECYCLE FUNCTIONS

	/// Retrieve the top-level directory for the wallet. This directory should contain the
	/// `grin-wallet.toml` file and the `wallet_data` directory that contains the wallet
	/// seed + data files. Future versions of the wallet API will support multiple wallets
	/// within the top level directory.
	///
	/// The top level directory defaults to (in order of precedence):
	///
	/// 1) The current directory, from which `grin-wallet` or the main process was run, if it
	/// contains a `grin-wallet.toml` file.
	/// 2) ~/.grin/<chaintype>/ otherwise
	///
	/// # Arguments
	///
	/// * None
	///
	/// # Returns
	/// * Ok with a String value representing the full path to the top level wallet dierctory
	/// * or [`libwallet::Error`](../grin_wallet_libwallet/struct.Error.html) if an error is encountered.
	///
	/// # Example
	/// Set up as in [`new`](struct.Owner.html#method.new) method above.
	/// ```
	/// # grin_wallet_api::doctest_helper_setup_doc_env!(wallet, wallet_config);
	///
	/// let api_owner = Owner::new(wallet.clone(), None);
	/// let result = api_owner.get_top_level_directory();
	///
	/// if let Ok(dir) = result {
	///     println!("Top level directory is: {}", dir);
	///     //...
	/// }
	/// ```

	pub fn get_top_level_directory(&self) -> Result<String, Error> {
		let mut w_lock = self.wallet_inst.lock();
		let lc = w_lock.lc_provider()?;
		if self.doctest_mode && !self.doctest_retain_tld {
			Ok("/doctest/dir".to_owned())
		} else {
			lc.get_top_level_directory()
		}
	}

	/// Set the top-level directory for the wallet. This directory can be empty, and will be created
	/// during a subsequent calls to [`create_config`](struct.Owner.html#method.create_config)
	///
	/// Set [`get_top_level_directory`](struct.Owner.html#method.get_top_level_directory) for a
	/// description of the top level directory and default paths.
	///
	/// # Arguments
	///
	/// * `dir`: The new top-level directory path (either relative to current directory or
	/// absolute.
	///
	/// # Returns
	/// * Ok if successful
	/// * or [`libwallet::Error`](../grin_wallet_libwallet/struct.Error.html) if an error is encountered.
	///
	/// # Example
	/// Set up as in [`new`](struct.Owner.html#method.new) method above.
	/// ```
	/// # grin_wallet_api::doctest_helper_setup_doc_env!(wallet, wallet_config);
	///
	/// let dir = "path/to/wallet/dir";
	///
	/// # let dir = tempdir().map_err(|e| format!("{:#?}", e)).unwrap();
	/// # let dir = dir
	/// #   .path()
	/// #   .to_str()
	/// #   .ok_or("Failed to convert tmpdir path to string.".to_owned())
	/// #   .unwrap();
	///
	/// let api_owner = Owner::new(wallet.clone(), None);
	/// let result = api_owner.set_top_level_directory(dir);
	///
	/// if let Ok(dir) = result {
	///    //...
	/// }
	/// ```

	pub fn set_top_level_directory(&self, dir: &str) -> Result<(), Error> {
		let mut w_lock = self.wallet_inst.lock();
		let lc = w_lock.lc_provider()?;
		lc.set_top_level_directory(dir)
	}

	/// Create a `grin-wallet.toml` configuration file in the top-level directory for the
	/// specified chain type.
	/// A custom [`WalletConfig`](../grin_wallet_config/types/struct.WalletConfig.html)
	/// and/or grin `LoggingConfig` may optionally be provided, otherwise defaults will be used.
	///
	/// Paths in the configuration file will be updated to reflect the top level directory, so
	/// path-related values in the optional configuration structs will be ignored.
	///
	/// # Arguments
	///
	/// * `chain_type`: The chain type to use in creation of the configuration file. This can be
	///     * `AutomatedTesting`
	///     * `UserTesting`
	///     * `Floonet`
	///     * `Mainnet`
	///
	/// # Returns
	/// * Ok if successful
	/// * or [`libwallet::Error`](../grin_wallet_libwallet/struct.Error.html) if an error is encountered.
	///
	/// # Example
	/// Set up as in [`new`](struct.Owner.html#method.new) method above.
	/// ```
	/// # grin_wallet_api::doctest_helper_setup_doc_env!(wallet, wallet_config);
	///
	/// use grin_core::global::ChainTypes;
	///
	/// let dir = "path/to/wallet/dir";
	///
	/// # let dir = tempdir().map_err(|e| format!("{:#?}", e)).unwrap();
	/// # let dir = dir
	/// #   .path()
	/// #   .to_str()
	/// #   .ok_or("Failed to convert tmpdir path to string.".to_owned())
	/// #   .unwrap();
	///
	/// let api_owner = Owner::new(wallet.clone(), None);
	/// let _ = api_owner.set_top_level_directory(dir);
	///
	/// let result = api_owner.create_config(&ChainTypes::Mainnet, None, None, None);
	///
	/// if let Ok(_) = result {
	///    //...
	/// }
	/// ```

	pub fn create_config(
		&self,
		chain_type: &global::ChainTypes,
		wallet_config: Option<WalletConfig>,
		logging_config: Option<LoggingConfig>,
		tor_config: Option<TorConfig>,
	) -> Result<(), Error> {
		let mut w_lock = self.wallet_inst.lock();
		let lc = w_lock.lc_provider()?;
		lc.create_config(
			chain_type,
			"grin-wallet.toml",
			wallet_config,
			logging_config,
			tor_config,
		)
	}

	/// Creates a new wallet seed and empty wallet database in the `wallet_data` directory of
	/// the top level directory.
	///
	/// Paths in the configuration file will be updated to reflect the top level directory, so
	/// path-related values in the optional configuration structs will be ignored.
	///
	/// The wallet files must not already exist, and ~The `grin-wallet.toml` file must exist
	/// in the top level directory (can be created via a call to
	/// [`create_config`](struct.Owner.html#method.create_config))
	///
	/// # Arguments
	///
	/// * `name`: Reserved for future use, use `None` for the time being.
	/// * `mnemonic`: If present, restore the wallet seed from the given mnemonic instead of creating
	/// a new random seed.
	/// * `mnemonic_length`: Desired length of mnemonic in bytes (16 or 32, either 12 or 24 words).
	/// Use 0 if mnemonic isn't being used.
	/// * `password`: The password used to encrypt/decrypt the `wallet.seed` file
	///
	/// # Returns
	/// * Ok if successful
	/// * or [`libwallet::Error`](../grin_wallet_libwallet/struct.Error.html) if an error is encountered.
	///
	/// # Example
	/// Set up as in [`new`](struct.Owner.html#method.new) method above.
	/// ```
	/// # grin_wallet_api::doctest_helper_setup_doc_env!(wallet, wallet_config);
	///
	/// use grin_core::global::ChainTypes;
	///
	/// // note that the WalletInst struct does not necessarily need to contain an
	/// // instantiated wallet
	///
	/// let dir = "path/to/wallet/dir";
	///
	/// # let dir = tempdir().map_err(|e| format!("{:#?}", e)).unwrap();
	/// # let dir = dir
	/// #   .path()
	/// #   .to_str()
	/// #   .ok_or("Failed to convert tmpdir path to string.".to_owned())
	/// #   .unwrap();
	/// let api_owner = Owner::new(wallet.clone(), None);
	/// let _ = api_owner.set_top_level_directory(dir);
	///
	/// // Create configuration
	/// let result = api_owner.create_config(&ChainTypes::Mainnet, None, None, None);
	///
	/// // create new wallet wirh random seed
	/// let pw = ZeroingString::from("my_password");
	/// let result = api_owner.create_wallet(None, None, 0, pw);
	///
	/// if let Ok(r) = result {
	///     //...
	/// }
	/// ```

	pub fn create_wallet(
		&self,
		name: Option<&str>,
		mnemonic: Option<ZeroingString>,
		mnemonic_length: u32,
		password: ZeroingString,
	) -> Result<(), Error> {
		let mut w_lock = self.wallet_inst.lock();
		let lc = w_lock.lc_provider()?;
		lc.create_wallet(
			name,
			mnemonic,
			mnemonic_length as usize,
			password,
			self.doctest_mode,
		)
	}

	/// `Opens` a wallet, populating the internal keychain with the encrypted seed, and optionally
	/// returning a `keychain_mask` token to the caller to provide in all future calls.
	/// If using a mask, the seed will be stored in-memory XORed against the `keychain_mask`, and
	/// will not be useable if the mask is not provided.
	///
	/// # Arguments
	///
	/// * `name`: Reserved for future use, use `None` for the time being.
	/// * `password`: The password to use to open the wallet
	/// a new random seed.
	/// * `use_mask`: Whether to create and return a mask which much be provided in all future
	/// API calls.
	///
	/// # Returns
	/// * Ok if successful
	/// * or [`libwallet::Error`](../grin_wallet_libwallet/struct.Error.html) if an error is encountered.
	///
	/// # Example
	/// Set up as in [`new`](struct.Owner.html#method.new) method above.
	/// ```
	/// # grin_wallet_api::doctest_helper_setup_doc_env!(wallet, wallet_config);
	///
	/// use grin_core::global::ChainTypes;
	///
	/// // note that the WalletInst struct does not necessarily need to contain an
	/// // instantiated wallet
	/// let dir = "path/to/wallet/dir";
	///
	/// # let dir = tempdir().map_err(|e| format!("{:#?}", e)).unwrap();
	/// # let dir = dir
	/// #   .path()
	/// #   .to_str()
	/// #   .ok_or("Failed to convert tmpdir path to string.".to_owned())
	/// #   .unwrap();
	/// let api_owner = Owner::new(wallet.clone(), None);
	/// let _ = api_owner.set_top_level_directory(dir);
	///
	/// // Create configuration
	/// let result = api_owner.create_config(&ChainTypes::Mainnet, None, None, None);
	///
	/// // create new wallet wirh random seed
	/// let pw = ZeroingString::from("my_password");
	/// let _ = api_owner.create_wallet(None, None, 0, pw.clone());
	///
	/// let result = api_owner.open_wallet(None, pw, true);
	///
	/// if let Ok(m) = result {
	///     // use this mask in all subsequent calls
	///     let mask = m;
	/// }
	/// ```

	pub fn open_wallet(
		&self,
		name: Option<&str>,
		password: ZeroingString,
		use_mask: bool,
	) -> Result<Option<SecretKey>, Error> {
		// just return a representative string for doctest mode
		if self.doctest_mode {
			let secp_inst = static_secp_instance();
			let secp = secp_inst.lock();
			return Ok(Some(SecretKey::from_slice(
				&secp,
				&from_hex("d096b3cb75986b3b13f80b8f5243a9edf0af4c74ac37578c5a12cfb5b59b1868")
					.unwrap(),
			)?));
		}
		let mut w_lock = self.wallet_inst.lock();
		let lc = w_lock.lc_provider()?;
		lc.open_wallet(name, password, use_mask, self.doctest_mode)
	}

	/// `Close` a wallet, removing the master seed from memory.
	///
	/// # Arguments
	///
	/// * `name`: Reserved for future use, use `None` for the time being.
	///
	/// # Returns
	/// * Ok if successful
	/// * or [`libwallet::Error`](../grin_wallet_libwallet/struct.Error.html) if an error is encountered.
	///
	/// # Example
	/// Set up as in [`new`](struct.Owner.html#method.new) method above.
	/// ```
	/// # grin_wallet_api::doctest_helper_setup_doc_env!(wallet, wallet_config);
	///
	/// use grin_core::global::ChainTypes;
	///
	/// // Set up as above
	/// # let api_owner = Owner::new(wallet.clone(), None);
	///
	/// let res = api_owner.close_wallet(None);
	///
	/// if let Ok(_) = res {
	///     // ...
	/// }
	/// ```

	pub fn close_wallet(&self, name: Option<&str>) -> Result<(), Error> {
		let mut w_lock = self.wallet_inst.lock();
		let lc = w_lock.lc_provider()?;
		lc.close_wallet(name)
	}

	/// Return the BIP39 mnemonic for the given wallet. This function will decrypt
	/// the wallet's seed file with the given password, and thus does not need the
	/// wallet to be open.
	///
	/// # Arguments
	///
	/// * `name`: Reserved for future use, use `None` for the time being.
	/// * `password`: The password used to encrypt the seed file.
	///
	/// # Returns
	/// * Ok(BIP-39 mneminc) if successful
	/// * or [`libwallet::Error`](../grin_wallet_libwallet/struct.Error.html) if an error is encountered.
	///
	/// # Example
	/// Set up as in [`new`](struct.Owner.html#method.new) method above.
	/// ```
	/// # grin_wallet_api::doctest_helper_setup_doc_env!(wallet, wallet_config);
	///
	/// use grin_core::global::ChainTypes;
	///
	/// // Set up as above
	/// # let api_owner = Owner::new(wallet.clone(), None);
	///
	/// let pw = ZeroingString::from("my_password");
	/// let res = api_owner.get_mnemonic(None, pw);
	///
	/// if let Ok(mne) = res {
	///     // ...
	/// }
	/// ```
	pub fn get_mnemonic(
		&self,
		name: Option<&str>,
		password: ZeroingString,
	) -> Result<ZeroingString, Error> {
		let mut w_lock = self.wallet_inst.lock();
		let lc = w_lock.lc_provider()?;
		lc.get_mnemonic(name, password)
	}

	/// Changes a wallet's password, meaning the old seed file is decrypted with the old password,
	/// and a new seed file is created with the same mnemonic and encrypted with the new password.
	///
	/// This function temporarily backs up the old seed file until a test-decryption of the new
	/// file is confirmed to contain the same seed as the original seed file, at which point the
	/// backup is deleted. If this operation fails for an unknown reason, the backup file will still
	/// exist in the wallet's data directory encrypted with the old password.
	///
	/// # Arguments
	///
	/// * `name`: Reserved for future use, use `None` for the time being.
	/// * `old`: The password used to encrypt the existing seed file (i.e. old password)
	/// * `new`: The password to be used to encrypt the new seed file
	///
	/// # Returns
	/// * Ok(()) if successful
	/// * or [`libwallet::Error`](../grin_wallet_libwallet/struct.Error.html) if an error is encountered.
	///
	/// # Example
	/// Set up as in [`new`](struct.Owner.html#method.new) method above.
	/// ```
	/// # grin_wallet_api::doctest_helper_setup_doc_env!(wallet, wallet_config);
	///
	/// use grin_core::global::ChainTypes;
	///
	/// // Set up as above
	/// # let api_owner = Owner::new(wallet.clone(), None);
	///
	/// let old = ZeroingString::from("my_password");
	/// let new = ZeroingString::from("new_password");
	/// let res = api_owner.change_password(None, old, new);
	///
	/// if let Ok(mne) = res {
	///     // ...
	/// }
	/// ```
	pub fn change_password(
		&self,
		name: Option<&str>,
		old: ZeroingString,
		new: ZeroingString,
	) -> Result<(), Error> {
		let mut w_lock = self.wallet_inst.lock();
		let lc = w_lock.lc_provider()?;
		lc.change_password(name, old, new)
	}

	/// Deletes a wallet, removing the config file, seed file and all data files.
	/// Obviously, use with extreme caution and plenty of user warning
	///
	/// Highly recommended that the wallet be explicitly closed first via the `close_wallet`
	/// function.
	///
	/// # Arguments
	///
	/// * `name`: Reserved for future use, use `None` for the time being.
	///
	/// # Returns
	/// * Ok if successful
	/// * or [`libwallet::Error`](../grin_wallet_libwallet/struct.Error.html) if an error is encountered.
	///
	/// # Example
	/// Set up as in [`new`](struct.Owner.html#method.new) method above.
	/// ```
	/// # grin_wallet_api::doctest_helper_setup_doc_env!(wallet, wallet_config);
	///
	/// use grin_core::global::ChainTypes;
	///
	/// // Set up as above
	/// # let api_owner = Owner::new(wallet.clone(), None);
	///
	/// let res = api_owner.delete_wallet(None);
	///
	/// if let Ok(_) = res {
	///     // ...
	/// }
	/// ```

	pub fn delete_wallet(&self, name: Option<&str>) -> Result<(), Error> {
		let mut w_lock = self.wallet_inst.lock();
		let lc = w_lock.lc_provider()?;
		lc.delete_wallet(name)
	}

	/// Starts a background wallet update thread, which performs the wallet update process
	/// automatically at the frequency specified.
	///
	/// The updater process is as follows:
	///
	/// * Reconcile the wallet outputs against the node's current UTXO set, confirming
	/// transactions if needs be.
	/// * Look up transactions by kernel in cases where it's necessary (for instance, when
	/// there are no change outputs for a transaction and transaction status can't be
	/// inferred from the output state.
	/// * Incrementally perform a scan of the UTXO set, correcting outputs and transactions
	/// where their local state differs from what's on-chain. The wallet stores the last
	/// position scanned, and will scan back 100 blocks worth of UTXOs on each update, to
	/// correct any differences due to forks or otherwise.
	///
	/// Note that an update process can take a long time, particularly when the entire
	/// UTXO set is being scanned for correctness. The wallet status can be determined by
	/// calling the [`get_updater_messages`](struct.Owner.html#method.get_updater_messages).
	///
	/// # Arguments
	///
	/// * `keychain_mask` - Wallet secret mask to XOR against the stored wallet seed before using, if
	/// being used.
	/// * `frequency`: The frequency at which to call the update process. Note this is
	/// time elapsed since the last successful update process. If calling via the JSON-RPC
	/// api, this represents milliseconds.
	///
	/// # Returns
	/// * Ok if successful
	/// * or [`libwallet::Error`](../grin_wallet_libwallet/struct.Error.html) if an error is encountered.
	///
	/// # Example
	/// Set up as in [`new`](struct.Owner.html#method.new) method above.
	/// ```
	/// # grin_wallet_api::doctest_helper_setup_doc_env!(wallet, wallet_config);
	///
	/// use grin_core::global::ChainTypes;
	///
	/// use std::time::Duration;
	///
	/// // Set up as above
	/// # let api_owner = Owner::new(wallet.clone(), None);
	///
	/// let res = api_owner.start_updater(None, Duration::from_secs(60));
	///
	/// if let Ok(_) = res {
	///   // ...
	/// }
	/// ```

	pub fn start_updater(
		&self,
		keychain_mask: Option<&SecretKey>,
		frequency: Duration,
	) -> Result<(), Error> {
		let updater_inner = self.updater.clone();
		let tx_inner = {
			let t = self.status_tx.lock();
			t.clone()
		};
		let keychain_mask = match keychain_mask {
			Some(m) => Some(m.clone()),
			None => None,
		};
		let _ = thread::Builder::new()
			.name("wallet-updater".to_string())
			.spawn(move || {
				let u = updater_inner.lock();
				if let Err(e) = u.run(frequency, keychain_mask, &tx_inner) {
					error!("Wallet state updater failed with error: {:?}", e);
				}
			})?;
		Ok(())
	}

	/// Stops the background update thread. If the updater is currently updating, the
	/// thread will stop after the next update
	///
	/// # Arguments
	///
	/// * None
	///
	/// # Returns
	/// * Ok if successful
	/// * or [`libwallet::Error`](../grin_wallet_libwallet/struct.Error.html) if an error is encountered.
	///
	/// # Example
	/// Set up as in [`new`](struct.Owner.html#method.new) method above.
	/// ```
	/// # grin_wallet_api::doctest_helper_setup_doc_env!(wallet, wallet_config);
	///
	/// use grin_core::global::ChainTypes;
	///
	/// use std::time::Duration;
	///
	/// // Set up as above
	/// # let api_owner = Owner::new(wallet.clone(), None);
	///
	/// let res = api_owner.start_updater(None, Duration::from_secs(60));
	///
	/// if let Ok(_) = res {
	///   // ...
	/// }
	///
	/// let res = api_owner.stop_updater();
	/// ```

	pub fn stop_updater(&self) -> Result<(), Error> {
		self.updater_running.store(false, Ordering::Relaxed);
		Ok(())
	}

	/// Retrieve messages from the updater thread, up to `count` number of messages.
	/// The resulting array will be ordered newest messages first. The updater will
	/// store a maximum of 10,000 messages, after which it will start removing the oldest
	/// messages as newer ones are created.
	///
	/// Messages retrieved via this method are removed from the internal queue, so calling
	/// this function at a specified interval should result in a complete message history.
	///
	/// # Arguments
	///
	/// * `count` - The number of messages to retrieve.
	///
	/// # Returns
	/// * Ok with a Vec of [`StatusMessage`](../grin_wallet_libwallet/api_impl/owner_updater/enum.StatusMessage.html)
	/// * or [`libwallet::Error`](../grin_wallet_libwallet/struct.Error.html) if an error is encountered.
	///
	/// # Example
	/// Set up as in [`new`](struct.Owner.html#method.new) method above.
	/// ```
	/// # grin_wallet_api::doctest_helper_setup_doc_env!(wallet, wallet_config);
	///
	/// use grin_core::global::ChainTypes;
	///
	/// use std::time::Duration;
	///
	/// // Set up as above
	/// # let api_owner = Owner::new(wallet.clone(), None);
	///
	/// let res = api_owner.start_updater(None, Duration::from_secs(60));
	///
	/// let messages = api_owner.get_updater_messages(10000);
	///
	/// if let Ok(_) = res {
	///   // ...
	/// }
	///
	/// ```

	pub fn get_updater_messages(&self, count: usize) -> Result<Vec<StatusMessage>, Error> {
		let mut q = self.updater_messages.lock();
		let index = q.len().saturating_sub(count);
		Ok(q.split_off(index))
	}

	// SLATEPACK

	/// Retrieve the public slatepack address associated with the active account at the
	/// given derivation path.
	///
	/// In this case, an "address" means a Slatepack Address corresponding to
	/// a private key derived as follows:
	///
	/// e.g. The default parent account is at
	///
	/// `m/0/0`
	///
	/// With output blinding factors created as
	///
	/// `m/0/0/0`
	/// `m/0/0/1` etc...
	///
	/// The corresponding public address derivation path would be at:
	///
	/// `m/0/1`
	///
	/// With addresses created as:
	///
	/// `m/0/1/0`
	/// `m/0/1/1` etc...
	///
	/// Note that these addresses correspond to the public keys used in the addresses
	/// of TOR hidden services configured by the wallet listener.
	///
	/// # Arguments
	///
	/// * `keychain_mask` - Wallet secret mask to XOR against the stored wallet seed before using, if
	/// * `derivation_index` - The index along the derivation path to retrieve an address for
	///
	/// # Returns
	/// * Ok with a SlatepackAddress representing the address
	/// * or [`libwallet::Error`](../grin_wallet_libwallet/struct.Error.html) if an error is encountered.
	///
	/// # Example
	/// Set up as in [`new`](struct.Owner.html#method.new) method above.
	/// ```
	/// # grin_wallet_api::doctest_helper_setup_doc_env!(wallet, wallet_config);
	///
	/// use grin_core::global::ChainTypes;
	///
	/// use std::time::Duration;
	///
	/// // Set up as above
	/// # let api_owner = Owner::new(wallet.clone(), None);
	///
	/// let res = api_owner.get_slatepack_address(None, 0);
	///
	/// if let Ok(_) = res {
	///   // ...
	/// }
	///
	/// ```

	pub fn get_slatepack_address(
		&self,
		keychain_mask: Option<&SecretKey>,
		derivation_index: u32,
	) -> Result<SlatepackAddress, Error> {
		owner::get_slatepack_address(self.wallet_inst.clone(), keychain_mask, derivation_index)
	}

	/// Retrieve the private ed25519 slatepack key at the given derivation index. Currently
	/// used to decrypt encrypted slatepack messages.
	///
	/// # Arguments
	///
	/// * `keychain_mask` - Wallet secret mask to XOR against the stored wallet seed before using, if
	/// * `derivation_index` - The index along the derivation path to for which to retrieve the secret key
	///
	/// # Returns
	/// * Ok with an ed25519_dalek::SecretKey if successful
	/// * or [`libwallet::Error`](../grin_wallet_libwallet/struct.Error.html) if an error is encountered.
	///
	/// # Example
	/// Set up as in [`new`](struct.Owner.html#method.new) method above.
	/// ```
	/// # grin_wallet_api::doctest_helper_setup_doc_env!(wallet, wallet_config);
	///
	/// use grin_core::global::ChainTypes;
	///
	/// use std::time::Duration;
	///
	/// // Set up as above
	/// # let api_owner = Owner::new(wallet.clone(), None);
	///
	/// let res = api_owner.get_slatepack_secret_key(None, 0);
	///
	/// if let Ok(_) = res {
	///   // ...
	/// }
	///
	/// ```
	pub fn get_slatepack_secret_key(
		&self,
		keychain_mask: Option<&SecretKey>,
		derivation_index: u32,
	) -> Result<DalekSecretKey, Error> {
		owner::get_slatepack_secret_key(self.wallet_inst.clone(), keychain_mask, derivation_index)
	}

	/// Create a slatepack from a given slate, optionally encoding the slate with the provided
	/// recipient public keys
	///
	/// # Arguments
	///
	/// * `keychain_mask` - Wallet secret mask to XOR against the stored wallet seed before using, if
	/// * `sender_index` - If Some(n), the index along the derivation path to include as the sender
	/// * `recipients` - Optional recipients for which to encrypt the slatepack's payload (i.e. the
	/// slate). If an empty vec, the payload will remain unencrypted
	///
	/// # Returns
	/// * Ok with a String representing an armored slatepack if successful
	/// * or [`libwallet::Error`](../grin_wallet_libwallet/struct.Error.html) if an error is encountered.
	///
	/// # Example
	/// Set up as in [`new`](struct.Owner.html#method.new) method above.
	/// ```
	/// # grin_wallet_api::doctest_helper_setup_doc_env!(wallet, wallet_config);
	///
	/// use grin_core::global::ChainTypes;
	///
	/// use std::time::Duration;
	///
	/// // Set up as above
	/// # let api_owner = Owner::new(wallet.clone(), None);
	///
	/// let mut api_owner = Owner::new(wallet.clone(), None);
	/// let args = InitTxArgs {
	///     src_acct_name: None,
	///     amount: 2_000_000_000,
	///     minimum_confirmations: 10,
	///     max_outputs: 500,
	///     num_change_outputs: 1,
	///     selection_strategy_is_use_all: false,
	///     ..Default::default()
	/// };
	/// let result = api_owner.init_send_tx(
	///     None,
	///     args,
	/// );
	///
	/// if let Ok(slate) = result {
	///     // Create a slatepack from our slate
	///     let slatepack = api_owner.create_slatepack_message(
	///        None,
	///        &slate,
	///        Some(0),
	///        vec![],
	///     );
	/// }
	///
	/// ```

	pub fn create_slatepack_message(
		&self,
		keychain_mask: Option<&SecretKey>,
		slate: &Slate,
		sender_index: Option<u32>,
		recipients: Vec<SlatepackAddress>,
	) -> Result<String, Error> {
		owner::create_slatepack_message(
			self.wallet_inst.clone(),
			keychain_mask,
			slate,
			sender_index,
			recipients,
		)
	}

	/// Extract the slate from the given slatepack. If the slatepack payload is encrypted, attempting to
	/// decrypt with keys at the given address derivation path indices.
	///
	/// # Arguments
	///
	/// * `keychain_mask` - Wallet secret mask to XOR against the stored wallet seed before using, if
	/// * `slatepack` - A string representing an armored slatepack
	/// * `secret_indices` - Indices along this wallet's deriviation path with which to attempt
	/// decryption. This function will attempt to use secret keys at each index along this path
	/// to attempt to decrypt the payload, returning an error if none of the keys match.
	///
	/// # Returns
	/// * Ok with a [Slate](../grin_wallet_libwallet/slate/struct.Slate.html) if successful
	/// * or [`libwallet::Error`](../grin_wallet_libwallet/struct.Error.html) if an error is encountered.
	///
	/// # Example
	/// Set up as in [`new`](struct.Owner.html#method.new) method above.
	/// ```
	/// # grin_wallet_api::doctest_helper_setup_doc_env!(wallet, wallet_config);
	///
	/// use grin_core::global::ChainTypes;
	///
	/// use std::time::Duration;
	///
	/// // Set up as above
	/// # let api_owner = Owner::new(wallet.clone(), None);
	/// // ... receive a slatepack from somewhere
	/// # let slatepack_string = String::from("");
	///   let res = api_owner.slate_from_slatepack_message(
	///    None,
	///    slatepack_string,
	///    vec![0, 1, 2],
	///   );
	/// ```

	pub fn slate_from_slatepack_message(
		&self,
		keychain_mask: Option<&SecretKey>,
		slatepack: String,
		secret_indices: Vec<u32>,
	) -> Result<Slate, Error> {
		owner::slate_from_slatepack_message(
			self.wallet_inst.clone(),
			keychain_mask,
			slatepack,
			secret_indices,
		)
	}

	/// Decode an armored slatepack, returning a Slatepack object that can be
	/// viewed, manipulated, output as json, etc
	///
	/// # Arguments
	///
	/// * `keychain_mask` - Wallet secret mask to XOR against the stored wallet seed before using
	/// * `slatepack` - A string representing an armored slatepack
	/// * `decrypt` - If true and the slatepack message content is encrypted, attempt to decrypt
	///
	/// # Returns
	/// * Ok with a [Slatepack](../grin_wallet_libwallet/slatepack/types/struct.Slatepack.html) if successful
	/// * or [`libwallet::Error`](../grin_wallet_libwallet/struct.Error.html) if an error is encountered.
	///
	/// # Example
	/// Set up as in [`new`](struct.Owner.html#method.new) method above.
	/// ```
	/// # grin_wallet_api::doctest_helper_setup_doc_env!(wallet, wallet_config);
	///
	/// use grin_core::global::ChainTypes;
	///
	/// use std::time::Duration;
	///
	/// // Set up as above
	/// # let api_owner = Owner::new(wallet.clone(), None);
	/// # let slatepack_string = String::from("");
	/// // .. receive a slatepack from somewhere
	/// let res = api_owner.decode_slatepack_message(
	///    slatepack_string,
	///    false,
	/// );
	///
	/// ```

	pub fn decode_slatepack_message(
		&self,
		slatepack: String,
		decrypt: bool,
	) -> Result<Slatepack, Error> {
		owner::decode_slatepack_message(slatepack, decrypt)
	}

	// PAYMENT PROOFS

	/// Returns a single, exportable [PaymentProof](../grin_wallet_libwallet/api_impl/types/struct.PaymentProof.html)
	/// from a completed transaction within the wallet.
	///
	/// The transaction must have been created with a payment proof, and the transaction must be
	/// complete in order for a payment proof to be returned. Either the `tx_id` or `tx_slate_id`
	/// argument must be provided, or the function will return an error.
	///
	/// # Arguments
	/// * `keychain_mask` - Wallet secret mask to XOR against the stored wallet seed before using, if
	/// being used.
	/// * `refresh_from_node` - If true, the wallet will attempt to contact
	/// a node (via the [`NodeClient`](../grin_wallet_libwallet/types/trait.NodeClient.html)
	/// provided during wallet instantiation). If `false`, the results will
	/// contain transaction information that may be out-of-date (from the last time
	/// the wallet's output set was refreshed against the node).
	/// Note this setting is ignored if the updater process is running via a call to
	/// [`start_updater`](struct.Owner.html#method.start_updater)
	/// * `tx_id` - If `Some(i)` return the proof associated with the transaction with id `i`
	/// * `tx_slate_id` - If `Some(uuid)`, return the proof associated with the transaction with the
	/// given `uuid`
	///
	/// # Returns
	/// * Ok([PaymentProof](../grin_wallet_libwallet/api_impl/types/struct.PaymentProof.html)) if successful
	/// * or [`libwallet::Error`](../grin_wallet_libwallet/struct.Error.html) if an error is encountered
	/// or the proof is not present or complete
	///
	/// # Example
	/// Set up as in [`new`](struct.Owner.html#method.new) method above.
	/// ```
	/// # grin_wallet_api::doctest_helper_setup_doc_env!(wallet, wallet_config);
	///
	/// let api_owner = Owner::new(wallet.clone(), None);
	/// let update_from_node = true;
	/// let tx_id = None;
	/// let tx_slate_id = Some(Uuid::parse_str("0436430c-2b02-624c-2032-570501212b00").unwrap());
	///
	/// // Return all TxLogEntries
	/// let result = api_owner.retrieve_payment_proof(None, update_from_node, tx_id, tx_slate_id);
	///
	/// if let Ok(p) = result {
	///     //...
	/// }
	/// ```

	pub fn retrieve_payment_proof(
		&self,
		keychain_mask: Option<&SecretKey>,
		refresh_from_node: bool,
		tx_id: Option<u32>,
		tx_slate_id: Option<Uuid>,
	) -> Result<PaymentProof, Error> {
		let tx = {
			let t = self.status_tx.lock();
			t.clone()
		};
		let refresh_from_node = match self.updater_running.load(Ordering::Relaxed) {
			true => false,
			false => refresh_from_node,
		};
		owner::retrieve_payment_proof(
			self.wallet_inst.clone(),
			keychain_mask,
			&tx,
			refresh_from_node,
			tx_id,
			tx_slate_id,
		)
	}

	/// Verifies a [PaymentProof](../grin_wallet_libwallet/api_impl/types/struct.PaymentProof.html)
	/// This process entails:
	///
	/// * Ensuring the kernel identified by the proof's stored excess commitment exists in the kernel set
	/// * Reproducing the signed message `amount|kernel_commitment|sender_address`
	/// * Validating the proof's `recipient_sig` against the message using the recipient's
	/// address as the public key and
	/// * Validating the proof's `sender_sig` against the message using the senders's
	/// address as the public key
	///
	/// This function also checks whether the sender or recipient address belongs to the currently
	/// open wallet, and returns 2 booleans indicating whether the address belongs to the sender and
	/// whether the address belongs to the recipient respectively
	///
	/// # Arguments
	/// * `keychain_mask` - Wallet secret mask to XOR against the stored wallet seed before using, if
	/// being used.
	/// * `proof` A [PaymentProof](../grin_wallet_libwallet/api_impl/types/struct.PaymentProof.html))
	///
	/// # Returns
	/// * Ok((bool, bool)) if the proof is valid. The first boolean indicates whether the sender
	/// address belongs to this wallet, the second whether the recipient address belongs to this
	/// wallet
	/// * or [`libwallet::Error`](../grin_wallet_libwallet/struct.Error.html) if an error is encountered
	/// or the proof is not present or complete
	///
	/// # Example
	/// Set up as in [`new`](struct.Owner.html#method.new) method above.
	/// ```
	/// # grin_wallet_api::doctest_helper_setup_doc_env!(wallet, wallet_config);
	///
	/// let api_owner = Owner::new(wallet.clone(), None);
	/// let update_from_node = true;
	/// let tx_id = None;
	/// let tx_slate_id = Some(Uuid::parse_str("0436430c-2b02-624c-2032-570501212b00").unwrap());
	///
	/// // Return all TxLogEntries
	/// let result = api_owner.retrieve_payment_proof(None, update_from_node, tx_id, tx_slate_id);
	///
	/// // The proof will likely be exported as JSON to be provided to another party
	///
	/// if let Ok(p) = result {
	///     let valid = api_owner.verify_payment_proof(None, &p);
	///     if let Ok(_) = valid {
	///       //...
	///     }
	/// }
	/// ```

	pub fn verify_payment_proof(
		&self,
		keychain_mask: Option<&SecretKey>,
		proof: &PaymentProof,
	) -> Result<(bool, bool), Error> {
		owner::verify_payment_proof(self.wallet_inst.clone(), keychain_mask, proof)
	}

	/// Return whether this transaction is marked as invoice in the context
	// TODO: Remove post HF3
	// This will be removed once state is added to slate
	pub fn context_is_invoice(
		&self,
		keychain_mask: Option<&SecretKey>,
		slate: &Slate,
	) -> Result<bool, Error> {
		owner::context_is_invoice(self.wallet_inst.clone(), keychain_mask, slate)
	}
}

/// attempt to send slate synchronously, starting with TOR and downgrading to HTTP
pub fn try_slatepack_sync_workflow(
	slate: &Slate,
	dest: &str,
	tor_config: Option<TorConfig>,
	tor_sender: Option<HttpSlateSender>,
	send_to_finalize: bool,
	test_mode: bool,
) -> Result<Option<Slate>, libwallet::Error> {
	let mut ret_slate = Slate::blank(2, false);
	let mut send_sync = |mut sender: HttpSlateSender, method_str: &str| match sender
		.send_tx(&slate, send_to_finalize)
	{
		Ok(s) => {
			ret_slate = s;
			return Ok(());
		}
		Err(e) => {
			debug!(
				"Send ({}): Could not send Slate via {}: {}",
				method_str, method_str, e
			);
			return Err(e);
		}
	};

	// First, try TOR
	match SlatepackAddress::try_from(dest) {
		Ok(address) => {
			let tor_addr = OnionV3Address::try_from(&address).unwrap();
			// Try sending to the destination via TOR
			let sender = match tor_sender {
				None => {
					if test_mode {
						None
					} else {
						match HttpSlateSender::with_socks_proxy(
							&tor_addr.to_http_str(),
							&tor_config.as_ref().unwrap().socks_proxy_addr,
							&tor_config.as_ref().unwrap().send_config_dir,
						) {
							Ok(s) => Some(s),
							Err(e) => {
								debug!("Send (TOR): Cannot create TOR Slate sender {:?}", e);
								None
							}
						}
					}
				}
				Some(s) => {
					if test_mode {
						None
					} else {
						Some(s)
					}
				}
			};
			if let Some(s) = sender {
				warn!("Attempting to send transaction via TOR");
				match send_sync(s, "TOR") {
					Ok(_) => return Ok(Some(ret_slate)),
					Err(e) => {
						debug!("Unable to send via TOR: {}", e);
						warn!("Unable to send transaction via TOR. Attempting alternate methods.");
					}
				}
			}
		}
		Err(e) => {
			debug!("Send (TOR): Destination is not SlatepackAddress {:?}", e);
		}
	}

	// Try Fallback to HTTP for deprecation period
	match HttpSlateSender::new(&dest) {
		Ok(sender) => {
			println!("Attempting to send transaction via HTTP (deprecated)");
			match send_sync(sender, "HTTP") {
				Ok(_) => return Ok(Some(ret_slate)),
				Err(e) => {
					debug!("Unable to send via HTTP: {}", e);
					warn!("Unable to send transaction via HTTP. Will output Slatepack.");
					return Ok(None);
				}
			}
		}
		Err(e) => {
			debug!("Send (HTTP): Cannot create HTTP Slate sender {:?}", e);
			return Ok(None);
		}
	}
}

#[doc(hidden)]
#[macro_export]
macro_rules! doctest_helper_setup_doc_env {
	($wallet:ident, $wallet_config:ident) => {
		use grin_wallet_api as api;
		use grin_wallet_config as config;
		use grin_wallet_impls as impls;
		use grin_wallet_libwallet as libwallet;
		use grin_wallet_util::grin_core;
		use grin_wallet_util::grin_keychain as keychain;
		use grin_wallet_util::grin_util as util;

		use grin_core::global;

		use keychain::ExtKeychain;
		use tempfile::tempdir;

		use std::sync::Arc;
		use util::{Mutex, ZeroingString};

		use api::{Foreign, Owner};
		use config::WalletConfig;
		use impls::{DefaultLCProvider, DefaultWalletImpl, HTTPNodeClient};
		use libwallet::{BlockFees, InitTxArgs, IssueInvoiceTxArgs, Slate, WalletInst};

		use uuid::Uuid;

		// don't run on windows CI, which gives very inconsistent results
		if cfg!(windows) {
			return;
			}

		// Set our local chain_type for testing.
		global::set_local_chain_type(global::ChainTypes::AutomatedTesting);

		let dir = tempdir().map_err(|e| format!("{:#?}", e)).unwrap();
		let dir = dir
			.path()
			.to_str()
			.ok_or("Failed to convert tmpdir path to string.".to_owned())
			.unwrap();
		let mut wallet_config = WalletConfig::default();
		wallet_config.data_file_dir = dir.to_owned();
		let pw = ZeroingString::from("");

		let node_client = HTTPNodeClient::new(&wallet_config.check_node_api_http_addr, None);
		let mut wallet = Box::new(
			DefaultWalletImpl::<'static, HTTPNodeClient>::new(node_client.clone()).unwrap(),
			)
			as Box<
				WalletInst<
					'static,
					DefaultLCProvider<HTTPNodeClient, ExtKeychain>,
					HTTPNodeClient,
					ExtKeychain,
				>,
				>;
		let lc = wallet.lc_provider().unwrap();
		let _ = lc.set_top_level_directory(&wallet_config.data_file_dir);
		lc.open_wallet(None, pw, false, false);
		let mut $wallet = Arc::new(Mutex::new(wallet));
	};
}<|MERGE_RESOLUTION|>--- conflicted
+++ resolved
@@ -27,9 +27,9 @@
 use crate::libwallet::api_impl::owner_updater::{start_updater_log_thread, StatusMessage};
 use crate::libwallet::api_impl::{owner, owner_updater};
 use crate::libwallet::{
-	AcctPathMapping, Error, InitTxArgs, IssueInvoiceTxArgs, NodeClient, NodeHeightResult,
-	OutputCommitMapping, PaymentProof, Slate, Slatepack, SlatepackAddress, TxLogEntry, WalletInfo,
-	WalletInst, WalletLCProvider,
+	AcctPathMapping, Error, ErrorKind, InitTxArgs, IssueInvoiceTxArgs, NodeClient,
+	NodeHeightResult, OutputCommitMapping, PaymentProof, Slate, Slatepack, SlatepackAddress,
+	TxLogEntry, WalletInfo, WalletInst, WalletLCProvider,
 };
 use crate::libwallet::{IssueTokenArgs, TokenOutputCommitMapping, TokenTxLogEntry};
 use crate::util::logger::LoggingConfig;
@@ -1336,121 +1336,7 @@
 		let w = w_lock.lc_provider()?.wallet_inst()?;
 		// Test keychain mask, to keep API consistent
 		let _ = w.keychain(keychain_mask)?;
-<<<<<<< HEAD
-		owner::get_stored_tx(&**w, tx_log_entry)
-	}
-
-	/// Retrieves the stored token transaction associated with a TokenTxLogEntry. Can be used even after the
-	/// transaction has completed.
-	///
-	/// # Arguments
-	///
-	/// * `keychain_mask` - Wallet secret mask to XOR against the stored wallet seed before using, if
-	/// being used.
-	/// * `tx_log_entry` - A [`TxLogEntry`](../grin_wallet_libwallet/types/struct.TxLogEntry.html)
-	///
-	/// # Returns
-	/// * Ok with the stored  [`Transaction`](../grin_core/core/transaction/struct.Transaction.html)
-	/// if successful
-	/// * or [`libwallet::Error`](../grin_wallet_libwallet/struct.Error.html) if an error is encountered.
-	///
-	/// # Example
-	/// Set up as in [`new`](struct.Owner.html#method.new) method above.
-	/// ```
-	/// # grin_wallet_api::doctest_helper_setup_doc_env!(wallet, wallet_config);
-	///
-	/// let mut api_owner = Owner::new(wallet.clone(), None);
-	/// let update_from_node = true;
-	/// let tx_id = None;
-	/// let tx_slate_id = None;
-	///
-	/// // Return all TokenTxLogEntries
-	/// let result = api_owner.retrieve_token_txs(None, update_from_node, tx_id, tx_slate_id);
-	///
-	/// if let Ok((was_updated, tx_log_entries)) = result {
-	///		let stored_tx = api_owner.get_stored_token_tx(None, &tx_log_entries[0]).unwrap();
-	///		//...
-	/// }
-	/// ```
-
-	// TODO: Should be accepting an id, not an entire entry struct
-	pub fn get_stored_token_tx(
-		&self,
-		keychain_mask: Option<&SecretKey>,
-		tx_log_entry: &TokenTxLogEntry,
-	) -> Result<Option<Transaction>, Error> {
-		let mut w_lock = self.wallet_inst.lock();
-		let w = w_lock.lc_provider()?.wallet_inst()?;
-		// Test keychain mask, to keep API consistent
-		let _ = w.keychain(keychain_mask)?;
-		owner::get_stored_token_tx(&**w, tx_log_entry)
-	}
-
-	/// Verifies all messages in the slate match their public keys.
-	///
-	/// The optional messages themselves are part of the `participant_data` field within the slate.
-	/// Messages are signed with the same key used to sign for the paricipant's inputs, and can thus be
-	/// verified with the public key found in the `public_blind_excess` field. This function is a
-	/// simple helper to returns whether all signatures in the participant data match their public
-	/// keys.
-	///
-	/// # Arguments
-	///
-	/// * `keychain_mask` - Wallet secret mask to XOR against the stored wallet seed before using, if
-	/// being used.
-	/// * `slate` - The transaction [`Slate`](../grin_wallet_libwallet/slate/struct.Slate.html).
-	///
-	/// # Returns
-	/// * `Ok(())` if successful and the signatures validate
-	/// * or [`libwallet::Error`](../grin_wallet_libwallet/struct.Error.html) if an error is encountered.
-	///
-	/// # Example
-	/// Set up as in [`new`](struct.Owner.html#method.new) method above.
-	/// ```
-	/// # grin_wallet_api::doctest_helper_setup_doc_env!(wallet, wallet_config);
-	///
-	/// let mut api_owner = Owner::new(wallet.clone(), None);
-	/// let args = InitTxArgs {
-	///     src_acct_name: None,
-	///     amount: 2_000_000_000,
-	///     minimum_confirmations: 10,
-	///     max_outputs: 500,
-	///     num_change_outputs: 1,
-	///     selection_strategy_is_use_all: false,
-	///     message: Some("Just verify messages".to_owned()),
-	///     ..Default::default()
-	/// };
-	/// let result = api_owner.init_send_tx(
-	///     None,
-	///     args,
-	/// );
-	///
-	/// if let Ok(slate) = result {
-	///     // Send slate somehow
-	///     // ...
-	///     // Lock our outputs if we're happy the slate was (or is being) sent
-	///     let res = api_owner.tx_lock_outputs(None, &slate, 0);
-	///     //
-	///     // Retrieve slate back from recipient
-	///     //
-	///     let res = api_owner.verify_slate_messages(None, &slate);
-	/// }
-	/// ```
-	pub fn verify_slate_messages(
-		&self,
-		keychain_mask: Option<&SecretKey>,
-		slate: &Slate,
-	) -> Result<(), Error> {
-		{
-			let mut w_lock = self.wallet_inst.lock();
-			let w = w_lock.lc_provider()?.wallet_inst()?;
-			// Test keychain mask, to keep API consistent
-			let _ = w.keychain(keychain_mask)?;
-		}
-		owner::verify_slate_messages(slate)
-=======
 		owner::get_stored_tx(&**w, &tx_id)
->>>>>>> 5e20f5f0
 	}
 
 	/// Scans the entire UTXO set from the node, identify which outputs belong to the given wallet
