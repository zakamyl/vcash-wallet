--- conflicted
+++ resolved
@@ -805,43 +805,7 @@
 		"id": 1,
 		"params": {
 			"token": "d202964900000000d302964900000000d402964900000000d502964900000000",
-<<<<<<< HEAD
-			"tx": {
-				"amount_credited": "59993000000",
-				"amount_debited": "120000000000",
-				"confirmation_ts": "2019-01-15T16:01:26Z",
-				"confirmed": false,
-				"creation_ts": "2019-01-15T16:01:26Z",
-				"fee": "7000000",
-				"id": 5,
-				"messages": {
-					"messages": [
-						{
-							"id": "0",
-							"message": null,
-							"message_sig": null,
-							"public_key": "033ac2158fa0077f087de60c19d8e431753baa5b63b6e1477f05a2a6e7190d4592"
-						},
-						{
-							"id": "1",
-							"message": null,
-							"message_sig": null,
-							"public_key": "024f9bc78c984c78d6e916d3a00746aa30fa1172124c8dbc0cbddcb7b486719bc7"
-						}
-					]
-				},
-				"num_inputs": 2,
-				"num_outputs": 1,
-				"parent_key_id": "0200000000000000000000000000000000",
-				"stored_tx": "0436430c-2b02-624c-2032-570501212b00.vcashtx",
-				"tx_slate_id": "0436430c-2b02-624c-2032-570501212b00",
-				"tx_type": "TxSent",
-				"kernel_excess": null,
-				"kernel_lookup_min_height": null
-			}
-=======
 			"id": "0436430c-2b02-624c-2032-570501212b00"
->>>>>>> 5e20f5f0
 		}
 	}
 	# "#
