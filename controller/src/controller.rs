// Copyright 2019 The Grin Developers
//
// Licensed under the Apache License, Version 2.0 (the "License");
// you may not use this file except in compliance with the License.
// You may obtain a copy of the License at
//
//     http://www.apache.org/licenses/LICENSE-2.0
//
// Unless required by applicable law or agreed to in writing, software
// distributed under the License is distributed on an "AS IS" BASIS,
// WITHOUT WARRANTIES OR CONDITIONS OF ANY KIND, either express or implied.
// See the License for the specific language governing permissions and
// limitations under the License.

//! Controller for wallet.. instantiates and handles listeners (or single-run
//! invocations) as needed.
use crate::api::{self, ApiServer, BasicAuthMiddleware, ResponseFuture, Router, TLSConfig};
use crate::keychain::Keychain;
use crate::libwallet::{
<<<<<<< HEAD
	CbData, Error, ErrorKind, NodeClient, NodeVersionInfo, Slate, WalletBackend,
=======
	Error, ErrorKind, NodeClient, NodeVersionInfo, Slate, WalletInst, WalletLCProvider,
>>>>>>> 31904964
	CURRENT_SLATE_VERSION, GRIN_BLOCK_HEADER_VERSION,
};
use crate::util::secp::key::SecretKey;
use crate::util::{from_hex, static_secp_instance, to_base64, Mutex};
use failure::ResultExt;
use futures::future::{err, ok};
use futures::{Future, Stream};
use hyper::header::HeaderValue;
use hyper::{Body, Request, Response, StatusCode};
use serde::{Deserialize, Serialize};
use serde_json;
use std::collections::HashMap;
use std::net::SocketAddr;
use std::sync::Arc;

use crate::impls::tor::config as tor_config;
use crate::impls::tor::process as tor_process;

use crate::apiwallet::{
	EncryptedRequest, EncryptedResponse, EncryptionErrorResponse, Foreign,
	ForeignCheckMiddlewareFn, ForeignRpc, Owner, OwnerRpc, OwnerRpcS,
};
use easy_jsonrpc_mw;
use easy_jsonrpc_mw::{Handler, MaybeReply};

lazy_static! {
	pub static ref GRIN_OWNER_BASIC_REALM: HeaderValue =
		HeaderValue::from_str("Basic realm=GrinOwnerAPI").unwrap();
}

fn check_middleware(
	name: ForeignCheckMiddlewareFn,
	node_version_info: Option<NodeVersionInfo>,
	slate: Option<&Slate>,
) -> Result<(), Error> {
	match name {
		// allow coinbases to be built regardless
		ForeignCheckMiddlewareFn::BuildCoinbase => Ok(()),
		_ => {
			let mut bhv = 1;
			if let Some(n) = node_version_info {
				bhv = n.block_header_version;
			}
			if let Some(s) = slate {
				if s.version_info.version < CURRENT_SLATE_VERSION
					|| (bhv == 1 && s.version_info.block_header_version != 1)
					|| (bhv > 1 && s.version_info.block_header_version < GRIN_BLOCK_HEADER_VERSION)
				{
					Err(ErrorKind::Compatibility(
						"Incoming Slate is not compatible with this wallet. \
						 Please upgrade the node or use a different one."
							.into(),
					))?;
				}
			}
			Ok(())
		}
	}
}

/// initiate the tor listener
fn init_tor_listener<L, C, K>(
	wallet: Arc<Mutex<Box<dyn WalletInst<'static, L, C, K> + 'static>>>,
	keychain_mask: Arc<Mutex<Option<SecretKey>>>,
	addr: &str,
) -> Result<tor_process::TorProcess, Error>
where
	L: WalletLCProvider<'static, C, K> + 'static,
	C: NodeClient + 'static,
	K: Keychain + 'static,
{
	let mut process = tor_process::TorProcess::new();
	let mask = keychain_mask.lock();
	// eventually want to read a list of service config keys
	let mut w_lock = wallet.lock();
	let lc = w_lock.lc_provider()?;
	let w_inst = lc.wallet_inst()?;
	let k = w_inst.keychain((&mask).as_ref())?;
	let parent_key_id = w_inst.parent_key_id();
	let tor_dir = format!("{}/tor/listener", lc.get_top_level_directory()?);
	let sec_key = tor_config::address_derivation_path(&k, &parent_key_id, 0)
		.map_err(|e| ErrorKind::TorConfig(format!("{:?}", e).into()))?;
	let onion_address = tor_config::onion_address_from_seckey(&sec_key)
		.map_err(|e| ErrorKind::TorConfig(format!("{:?}", e).into()))?;
	warn!(
		"Starting TOR Hidden Service for API listener at address {}, binding to {}",
		onion_address, addr
	);
	tor_config::output_tor_listener_config(&tor_dir, addr, &vec![sec_key])
		.map_err(|e| ErrorKind::TorConfig(format!("{:?}", e).into()))?;
	// Start TOR process
	process
		.torrc_path(&format!("{}/torrc", tor_dir))
		.working_dir(&tor_dir)
		.timeout(20)
		.completion_percent(100)
		.launch()
		.map_err(|e| ErrorKind::TorProcess(format!("{:?}", e).into()))?;
	Ok(process)
}

/// Instantiate wallet Owner API for a single-use (command line) call
/// Return a function containing a loaded API context to call
pub fn owner_single_use<'a, L, F, C, K>(
	wallet: Arc<Mutex<Box<dyn WalletInst<'a, L, C, K>>>>,
	keychain_mask: Option<&SecretKey>,
	f: F,
) -> Result<(), Error>
where
	L: WalletLCProvider<'a, C, K>,
	F: FnOnce(&mut Owner<'a, L, C, K>, Option<&SecretKey>) -> Result<(), Error>,
	C: NodeClient + 'a,
	K: Keychain + 'a,
{
	f(&mut Owner::new(wallet), keychain_mask)?;
	Ok(())
}

/// Instantiate wallet Foreign API for a single-use (command line) call
/// Return a function containing a loaded API context to call
pub fn foreign_single_use<'a, L, F, C, K>(
	wallet: Arc<Mutex<Box<dyn WalletInst<'a, L, C, K>>>>,
	keychain_mask: Option<SecretKey>,
	f: F,
) -> Result<(), Error>
where
	L: WalletLCProvider<'a, C, K>,
	F: FnOnce(&mut Foreign<'a, L, C, K>) -> Result<(), Error>,
	C: NodeClient + 'a,
	K: Keychain + 'a,
{
	f(&mut Foreign::new(
		wallet,
		keychain_mask,
		Some(check_middleware),
	))?;
	Ok(())
}

/// Listener version, providing same API but listening for requests on a
/// port and wrapping the calls
/// Note keychain mask is only provided here in case the foreign listener is also being used
/// in the same wallet instance
pub fn owner_listener<L, C, K>(
	wallet: Arc<Mutex<Box<dyn WalletInst<'static, L, C, K> + 'static>>>,
	keychain_mask: Arc<Mutex<Option<SecretKey>>>,
	addr: &str,
	api_secret: Option<String>,
	tls_config: Option<TLSConfig>,
	owner_api_include_foreign: Option<bool>,
) -> Result<(), Error>
where
	L: WalletLCProvider<'static, C, K> + 'static,
	C: NodeClient + 'static,
	K: Keychain + 'static,
{
	let mut router = Router::new();
	if api_secret.is_some() {
		let api_basic_auth =
			"Basic ".to_string() + &to_base64(&("grin:".to_string() + &api_secret.unwrap()));
		let basic_auth_middleware = Arc::new(BasicAuthMiddleware::new(
			api_basic_auth,
			&GRIN_OWNER_BASIC_REALM,
			Some("/v2/foreign".into()),
		));
		router.add_middleware(basic_auth_middleware);
	}
	let mut running_foreign = false;
	if owner_api_include_foreign.unwrap_or(false) {
		running_foreign = true;
	}

	let api_handler_v2 = OwnerAPIHandlerV2::new(wallet.clone());
	let api_handler_v3 =
		OwnerAPIHandlerV3::new(wallet.clone(), keychain_mask.clone(), running_foreign);

	router
		.add_route("/v2/owner", Arc::new(api_handler_v2))
		.map_err(|_| ErrorKind::GenericError("Router failed to add route".to_string()))?;

	router
		.add_route("/v3/owner", Arc::new(api_handler_v3))
		.map_err(|_| ErrorKind::GenericError("Router failed to add route".to_string()))?;

	// If so configured, add the foreign API to the same port
	if running_foreign {
		warn!("Starting HTTP Foreign API on Owner server at {}.", addr);
		let foreign_api_handler_v2 = ForeignAPIHandlerV2::new(wallet, keychain_mask);
		router
			.add_route("/v2/foreign", Arc::new(foreign_api_handler_v2))
			.map_err(|_| ErrorKind::GenericError("Router failed to add route".to_string()))?;
	}

	let mut apis = ApiServer::new();
	warn!("Starting HTTP Owner API server at {}.", addr);
	let socket_addr: SocketAddr = addr.parse().expect("unable to parse socket address");
	let api_thread =
		apis.start(socket_addr, router, tls_config)
			.context(ErrorKind::GenericError(
				"API thread failed to start".to_string(),
			))?;
	warn!("HTTP Owner listener started.");
	api_thread
		.join()
		.map_err(|e| ErrorKind::GenericError(format!("API thread panicked :{:?}", e)).into())
}

/// Listener version, providing same API but listening for requests on a
/// port and wrapping the calls
pub fn foreign_listener<L, C, K>(
	wallet: Arc<Mutex<Box<dyn WalletInst<'static, L, C, K> + 'static>>>,
	keychain_mask: Arc<Mutex<Option<SecretKey>>>,
	addr: &str,
	tls_config: Option<TLSConfig>,
	use_tor: bool,
) -> Result<(), Error>
where
	L: WalletLCProvider<'static, C, K> + 'static,
	C: NodeClient + 'static,
	K: Keychain + 'static,
{
<<<<<<< HEAD
	let api_handler = ForeignAPIHandler::new(wallet.clone());
	let api_handler_v2 = ForeignAPIHandlerV2::new(wallet);
=======
	// need to keep in scope while the main listener is running
	let _tor_process = match use_tor {
		true => match init_tor_listener(wallet.clone(), keychain_mask.clone(), addr) {
			Ok(tp) => Some(tp),
			Err(e) => {
				warn!("Unable to start TOR listener; Check that TOR executable is installed and on your path");
				warn!("Tor Error: {}", e);
				warn!("Listener will be available via HTTP only");
				None
			}
		},
		false => None,
	};
>>>>>>> 31904964

	let api_handler_v2 = ForeignAPIHandlerV2::new(wallet, keychain_mask);
	let mut router = Router::new();
	router
		.add_route("/v1/wallet/foreign/**", Arc::new(api_handler))
		.map_err(|_| ErrorKind::GenericError("Router failed to add route".to_string()))?;

	router
		.add_route("/v2/foreign", Arc::new(api_handler_v2))
		.map_err(|_| ErrorKind::GenericError("Router failed to add route".to_string()))?;

	let mut apis = ApiServer::new();
	warn!("Starting HTTP Foreign listener API server at {}.", addr);
	let socket_addr: SocketAddr = addr.parse().expect("unable to parse socket address");
	let api_thread =
		apis.start(socket_addr, router, tls_config)
			.context(ErrorKind::GenericError(
				"API thread failed to start".to_string(),
			))?;

	warn!("HTTP Foreign listener started.");

	api_thread
		.join()
		.map_err(|e| ErrorKind::GenericError(format!("API thread panicked :{:?}", e)).into())
}

type WalletResponseFuture = Box<dyn Future<Item = Response<Body>, Error = Error> + Send>;

/// V2 API Handler/Wrapper for owner functions
pub struct OwnerAPIHandlerV2<L, C, K>
where
	L: WalletLCProvider<'static, C, K> + 'static,
	C: NodeClient + 'static,
	K: Keychain + 'static,
{
	/// Wallet instance
	pub wallet: Arc<Mutex<Box<dyn WalletInst<'static, L, C, K> + 'static>>>,
}

impl<L, C, K> OwnerAPIHandlerV2<L, C, K>
where
	L: WalletLCProvider<'static, C, K>,
	C: NodeClient + 'static,
	K: Keychain + 'static,
{
	/// Create a new owner API handler for GET methods
	pub fn new(
		wallet: Arc<Mutex<Box<dyn WalletInst<'static, L, C, K> + 'static>>>,
	) -> OwnerAPIHandlerV2<L, C, K> {
		OwnerAPIHandlerV2 { wallet }
	}

	fn call_api(
		&self,
		req: Request<Body>,
		api: Owner<'static, L, C, K>,
	) -> Box<dyn Future<Item = serde_json::Value, Error = Error> + Send> {
		Box::new(parse_body(req).and_then(move |val: serde_json::Value| {
			let owner_api = &api as &dyn OwnerRpc;
			match owner_api.handle_request(val) {
				MaybeReply::Reply(r) => ok(r),
				MaybeReply::DontReply => {
					// Since it's http, we need to return something. We return [] because jsonrpc
					// clients will parse it as an empty batch response.
					ok(serde_json::json!([]))
				}
			}
		}))
	}

	fn handle_post_request(&self, req: Request<Body>) -> WalletResponseFuture {
		let api = Owner::new(self.wallet.clone());
		Box::new(
			self.call_api(req, api)
				.and_then(|resp| ok(json_response_pretty(&resp))),
		)
	}
}

impl<L, C, K> api::Handler for OwnerAPIHandlerV2<L, C, K>
where
	L: WalletLCProvider<'static, C, K> + 'static,
	C: NodeClient + 'static,
	K: Keychain + 'static,
{
	fn post(&self, req: Request<Body>) -> ResponseFuture {
		Box::new(
			self.handle_post_request(req)
				.and_then(|r| ok(r))
				.or_else(|e| {
					error!("Request Error: {:?}", e);
					ok(create_error_response(e))
				}),
		)
	}

	fn options(&self, _req: Request<Body>) -> ResponseFuture {
		Box::new(ok(create_ok_response("{}")))
	}
}

<<<<<<< HEAD
/// API Handler/Wrapper for foreign functions
pub struct ForeignAPIHandler<T: ?Sized, C, K>
where
	T: WalletBackend<C, K> + Send + Sync + 'static,
=======
/// V3 API Handler/Wrapper for owner functions, which include a secure
/// mode + lifecycle functions
pub struct OwnerAPIHandlerV3<L, C, K>
where
	L: WalletLCProvider<'static, C, K> + 'static,
>>>>>>> 31904964
	C: NodeClient + 'static,
	K: Keychain + 'static,
{
	/// Wallet instance
<<<<<<< HEAD
	pub wallet: Arc<Mutex<T>>,
	phantom: PhantomData<K>,
	phantom_c: PhantomData<C>,
}

impl<T: ?Sized, C, K> ForeignAPIHandler<T, C, K>
where
	T: WalletBackend<C, K> + Send + Sync + 'static,
	C: NodeClient + 'static,
	K: Keychain + 'static,
{
	/// create a new api handler
	pub fn new(wallet: Arc<Mutex<T>>) -> ForeignAPIHandler<T, C, K> {
		ForeignAPIHandler {
			wallet,
			phantom: PhantomData,
			phantom_c: PhantomData,
		}
	}

	fn build_coinbase(
		&self,
		req: Request<Body>,
		api: Foreign<T, C, K>,
	) -> Box<dyn Future<Item = CbData, Error = Error> + Send> {
		Box::new(parse_body(req).and_then(move |block_fees| api.build_coinbase(&block_fees)))
	}

	fn receive_tx(
		&self,
		req: Request<Body>,
		api: Foreign<T, C, K>,
	) -> Box<dyn Future<Item = String, Error = Error> + Send> {
		Box::new(v1_parse_body(req).and_then(
			//TODO: No way to insert a message from the params
			move |slate_str: String| {
				let slate: Slate = Slate::deserialize_upgrade(&slate_str).unwrap();
				if let Err(e) = api.verify_slate_messages(&slate) {
					error!("Error validating participant messages: {}", e);
					err(e)
				} else {
					match api.receive_tx(&slate, None, None) {
						Ok(s) => ok(serde_json::to_string(&s).unwrap()),
						Err(e) => {
							error!("receive_tx: failed with error: {}", e);
							err(e)
						}
					}
				}
			},
		))
	}

	fn handle_request(&self, req: Request<Body>) -> WalletResponseFuture {
		let api = Foreign::new(self.wallet.clone(), Some(check_middleware));
		match req
			.uri()
			.path()
			.trim_end_matches("/")
			.rsplit("/")
			.next()
			.unwrap()
		{
			"build_coinbase" => Box::new(
				self.build_coinbase(req, api)
					.and_then(|res| ok(json_response(&res))),
			),
			"receive_tx" => Box::new(
				self.receive_tx(req, api)
					.and_then(|res| ok(json_response_slate(&res))),
			),
			_ => Box::new(ok(response(StatusCode::BAD_REQUEST, "unknown action"))),
		}
	}
}
impl<T: ?Sized, C, K> api::Handler for ForeignAPIHandler<T, C, K>
where
	T: WalletBackend<C, K> + Send + Sync + 'static,
	C: NodeClient + Send + Sync + 'static,
	K: Keychain + 'static,
{
	fn post(&self, req: Request<Body>) -> ResponseFuture {
		Box::new(self.handle_request(req).and_then(|r| ok(r)).or_else(|e| {
			error!("Request Error: {:?}", e);
			ok(create_error_response(e))
		}))
=======
	pub wallet: Arc<Mutex<Box<dyn WalletInst<'static, L, C, K> + 'static>>>,

	/// ECDH shared key
	pub shared_key: Arc<Mutex<Option<SecretKey>>>,

	/// Keychain mask (to change if also running the foreign API)
	pub keychain_mask: Arc<Mutex<Option<SecretKey>>>,

	/// Whether we're running the foreign API on the same port, and therefore
	/// have to store the mask in-process
	pub running_foreign: bool,
}

pub struct OwnerV3Helpers;

impl OwnerV3Helpers {
	/// Checks whether a request is to init the secure API
	pub fn is_init_secure_api(val: &serde_json::Value) -> bool {
		if let Some(m) = val["method"].as_str() {
			match m {
				"init_secure_api" => true,
				_ => false,
			}
		} else {
			false
		}
	}

	/// Checks whether a request is to open the wallet
	pub fn is_open_wallet(val: &serde_json::Value) -> bool {
		if let Some(m) = val["method"].as_str() {
			match m {
				"open_wallet" => true,
				_ => false,
			}
		} else {
			false
		}
	}

	/// Checks whether a request is an encrypted request
	pub fn is_encrypted_request(val: &serde_json::Value) -> bool {
		if let Some(m) = val["method"].as_str() {
			match m {
				"encrypted_request_v3" => true,
				_ => false,
			}
		} else {
			false
		}
	}

	/// whether encryption is enabled
	pub fn encryption_enabled(key: Arc<Mutex<Option<SecretKey>>>) -> bool {
		let share_key_ref = key.lock();
		share_key_ref.is_some()
	}

	/// If incoming is an encrypted request, check there is a shared key,
	/// Otherwise return an error value
	pub fn check_encryption_started(
		key: Arc<Mutex<Option<SecretKey>>>,
	) -> Result<(), serde_json::Value> {
		match OwnerV3Helpers::encryption_enabled(key) {
			true => Ok(()),
			false => Err(EncryptionErrorResponse::new(
				1,
				-32001,
				"Encryption must be enabled. Please call 'init_secure_api` first",
			)
			.as_json_value()),
		}
	}

	/// Update the statically held owner API shared key
	pub fn update_owner_api_shared_key(
		key: Arc<Mutex<Option<SecretKey>>>,
		val: &serde_json::Value,
		new_key: Option<SecretKey>,
	) {
		if let Some(_) = val["result"]["Ok"].as_str() {
			let mut share_key_ref = key.lock();
			*share_key_ref = new_key;
		}
	}

	/// Update the shared mask, in case of foreign API being run
	pub fn update_mask(mask: Arc<Mutex<Option<SecretKey>>>, val: &serde_json::Value) {
		if let Some(key) = val["result"]["Ok"].as_str() {
			let key_bytes = match from_hex(key.to_owned()) {
				Ok(k) => k,
				Err(_) => return,
			};
			let secp_inst = static_secp_instance();
			let secp = secp_inst.lock();
			let sk = match SecretKey::from_slice(&secp, &key_bytes) {
				Ok(s) => s,
				Err(_) => return,
			};

			let mut shared_mask_ref = mask.lock();
			*shared_mask_ref = Some(sk);
		}
	}

	/// Decrypt an encrypted request
	pub fn decrypt_request(
		key: Arc<Mutex<Option<SecretKey>>>,
		req: &serde_json::Value,
	) -> Result<(u32, serde_json::Value), serde_json::Value> {
		let share_key_ref = key.lock();
		let shared_key = share_key_ref.as_ref().unwrap();
		let enc_req: EncryptedRequest = serde_json::from_value(req.clone()).map_err(|e| {
			EncryptionErrorResponse::new(
				1,
				-32002,
				&format!("Encrypted request format error: {}", e),
			)
			.as_json_value()
		})?;
		let id = enc_req.id;
		let res = enc_req.decrypt(&shared_key).map_err(|e| {
			EncryptionErrorResponse::new(1, -32002, &format!("Decryption error: {}", e.kind()))
				.as_json_value()
		})?;
		Ok((id, res))
	}

	/// Encrypt a response
	pub fn encrypt_response(
		key: Arc<Mutex<Option<SecretKey>>>,
		id: u32,
		res: &serde_json::Value,
	) -> Result<serde_json::Value, serde_json::Value> {
		let share_key_ref = key.lock();
		let shared_key = share_key_ref.as_ref().unwrap();
		let enc_res = EncryptedResponse::from_json(id, res, &shared_key).map_err(|e| {
			EncryptionErrorResponse::new(1, -32003, &format!("EncryptionError: {}", e.kind()))
				.as_json_value()
		})?;
		let res = enc_res.as_json_value().map_err(|e| {
			EncryptionErrorResponse::new(
				1,
				-32002,
				&format!("Encrypted response format error: {}", e),
			)
			.as_json_value()
		})?;
		Ok(res)
	}

	/// convert an internal error (if exists) as proper JSON-RPC
	pub fn check_error_response(val: &serde_json::Value) -> (bool, serde_json::Value) {
		// check for string first. This ensures that error messages
		// that are just strings aren't given weird formatting
		let err_string = if val["result"]["Err"].is_object() {
			let mut retval;
			let hashed: Result<HashMap<String, String>, serde_json::Error> =
				serde_json::from_value(val["result"]["Err"].clone());
			retval = match hashed {
				Err(e) => {
					debug!("Can't cast value to Hashmap<String> {}", e);
					None
				}
				Ok(h) => {
					let mut r = "".to_owned();
					for (k, v) in h.iter() {
						r = format!("{}: {}", k, v);
					}
					Some(r)
				}
			};
			// Otherwise, see if error message is a map that needs
			// to be stringified (and accept weird formatting)
			if retval.is_none() {
				let hashed: Result<HashMap<String, serde_json::Value>, serde_json::Error> =
					serde_json::from_value(val["result"]["Err"].clone());
				retval = match hashed {
					Err(e) => {
						debug!("Can't cast value to Hashmap<Value> {}", e);
						None
					}
					Ok(h) => {
						let mut r = "".to_owned();
						for (k, v) in h.iter() {
							r = format!("{}: {}", k, v);
						}
						Some(r)
					}
				}
			}
			retval
		} else if val["result"]["Err"].is_string() {
			let parsed = serde_json::from_value::<String>(val["result"]["Err"].clone());
			match parsed {
				Ok(p) => Some(p),
				Err(_) => None,
			}
		} else {
			None
		};
		match err_string {
			Some(s) => {
				return (
					true,
					serde_json::json!({
						"jsonrpc": "2.0",
						"id": val["id"],
						"error": {
							"message": s,
							"code": -32099
						}
					}),
				)
			}
			None => (false, val.clone()),
		}
	}
}

impl<L, C, K> OwnerAPIHandlerV3<L, C, K>
where
	L: WalletLCProvider<'static, C, K>,
	C: NodeClient + 'static,
	K: Keychain + 'static,
{
	/// Create a new owner API handler for GET methods
	pub fn new(
		wallet: Arc<Mutex<Box<dyn WalletInst<'static, L, C, K> + 'static>>>,
		keychain_mask: Arc<Mutex<Option<SecretKey>>>,
		running_foreign: bool,
	) -> OwnerAPIHandlerV3<L, C, K> {
		OwnerAPIHandlerV3 {
			wallet,
			shared_key: Arc::new(Mutex::new(None)),
			keychain_mask: keychain_mask,
			running_foreign,
		}
	}

	fn call_api(
		&self,
		req: Request<Body>,
		api: Owner<'static, L, C, K>,
	) -> Box<dyn Future<Item = serde_json::Value, Error = Error> + Send> {
		let key = self.shared_key.clone();
		let mask = self.keychain_mask.clone();
		let running_foreign = self.running_foreign;
		Box::new(parse_body(req).and_then(move |val: serde_json::Value| {
			let mut val = val;
			let owner_api_s = &api as &dyn OwnerRpcS;
			let mut is_init_secure_api = OwnerV3Helpers::is_init_secure_api(&val);
			let mut was_encrypted = false;
			let mut encrypted_req_id = 0;
			if !is_init_secure_api {
				if let Err(v) = OwnerV3Helpers::check_encryption_started(key.clone()) {
					return ok(v);
				}
				let res = OwnerV3Helpers::decrypt_request(key.clone(), &val);
				match res {
					Err(e) => return ok(e),
					Ok(v) => {
						encrypted_req_id = v.0;
						val = v.1;
					}
				}
				was_encrypted = true;
			}
			// check again, in case it was an encrypted call to init_secure_api
			is_init_secure_api = OwnerV3Helpers::is_init_secure_api(&val);
			// also need to intercept open/close wallet requests
			let is_open_wallet = OwnerV3Helpers::is_open_wallet(&val);
			match owner_api_s.handle_request(val) {
				MaybeReply::Reply(mut r) => {
					let (_was_error, unencrypted_intercept) =
						OwnerV3Helpers::check_error_response(&r.clone());
					if is_open_wallet && running_foreign {
						OwnerV3Helpers::update_mask(mask, &r.clone());
					}
					if was_encrypted {
						let res = OwnerV3Helpers::encrypt_response(
							key.clone(),
							encrypted_req_id,
							&unencrypted_intercept,
						);
						r = match res {
							Ok(v) => v,
							Err(v) => return ok(v),
						}
					}
					// intercept init_secure_api response (after encryption,
					// in case it was an encrypted call to 'init_api_secure')
					if is_init_secure_api {
						OwnerV3Helpers::update_owner_api_shared_key(
							key.clone(),
							&unencrypted_intercept,
							api.shared_key.lock().clone(),
						);
					}
					ok(r)
				}
				MaybeReply::DontReply => {
					// Since it's http, we need to return something. We return [] because jsonrpc
					// clients will parse it as an empty batch response.
					ok(serde_json::json!([]))
				}
			}
		}))
	}

	fn handle_post_request(&self, req: Request<Body>) -> WalletResponseFuture {
		let api = Owner::new(self.wallet.clone());
		Box::new(
			self.call_api(req, api)
				.and_then(|resp| ok(json_response_pretty(&resp))),
		)
	}
}

impl<L, C, K> api::Handler for OwnerAPIHandlerV3<L, C, K>
where
	L: WalletLCProvider<'static, C, K> + 'static,
	C: NodeClient + 'static,
	K: Keychain + 'static,
{
	fn post(&self, req: Request<Body>) -> ResponseFuture {
		Box::new(
			self.handle_post_request(req)
				.and_then(|r| ok(r))
				.or_else(|e| {
					error!("Request Error: {:?}", e);
					ok(create_error_response(e))
				}),
		)
>>>>>>> 31904964
	}

	fn options(&self, _req: Request<Body>) -> ResponseFuture {
		Box::new(ok(create_ok_response("{}")))
	}
}
<<<<<<< HEAD

=======
>>>>>>> 31904964
/// V2 API Handler/Wrapper for foreign functions
pub struct ForeignAPIHandlerV2<L, C, K>
where
	L: WalletLCProvider<'static, C, K> + 'static,
	C: NodeClient + 'static,
	K: Keychain + 'static,
{
	/// Wallet instance
	pub wallet: Arc<Mutex<Box<dyn WalletInst<'static, L, C, K> + 'static>>>,
	/// Keychain mask
	pub keychain_mask: Arc<Mutex<Option<SecretKey>>>,
}

impl<L, C, K> ForeignAPIHandlerV2<L, C, K>
where
	L: WalletLCProvider<'static, C, K> + 'static,
	C: NodeClient + 'static,
	K: Keychain + 'static,
{
	/// Create a new foreign API handler for GET methods
	pub fn new(
		wallet: Arc<Mutex<Box<dyn WalletInst<'static, L, C, K> + 'static>>>,
		keychain_mask: Arc<Mutex<Option<SecretKey>>>,
	) -> ForeignAPIHandlerV2<L, C, K> {
		ForeignAPIHandlerV2 {
			wallet,
			keychain_mask,
		}
	}

	fn call_api(
		&self,
		req: Request<Body>,
		api: Foreign<'static, L, C, K>,
	) -> Box<dyn Future<Item = serde_json::Value, Error = Error> + Send> {
		Box::new(parse_body(req).and_then(move |val: serde_json::Value| {
			let foreign_api = &api as &dyn ForeignRpc;
			match foreign_api.handle_request(val) {
				MaybeReply::Reply(r) => ok({ r }),
				MaybeReply::DontReply => {
					// Since it's http, we need to return something. We return [] because jsonrpc
					// clients will parse it as an empty batch response.
					ok(serde_json::json!([]))
				}
			}
		}))
	}

	fn handle_post_request(&self, req: Request<Body>) -> WalletResponseFuture {
		let mask = self.keychain_mask.lock();
		let api = Foreign::new(self.wallet.clone(), mask.clone(), Some(check_middleware));
		Box::new(
			self.call_api(req, api)
				.and_then(|resp| ok(json_response_pretty(&resp))),
		)
	}
}

impl<L, C, K> api::Handler for ForeignAPIHandlerV2<L, C, K>
where
	L: WalletLCProvider<'static, C, K> + 'static,
	C: NodeClient + 'static,
	K: Keychain + 'static,
{
	fn post(&self, req: Request<Body>) -> ResponseFuture {
		Box::new(
			self.handle_post_request(req)
				.and_then(|r| ok(r))
				.or_else(|e| {
					error!("Request Error: {:?}", e);
					ok(create_error_response(e))
				}),
		)
	}

	fn options(&self, _req: Request<Body>) -> ResponseFuture {
		Box::new(ok(create_ok_response("{}")))
	}
}

// Utility to serialize a struct into JSON and produce a sensible Response
// out of it.
fn json_response<T>(s: &T) -> Response<Body>
where
	T: Serialize,
{
	match serde_json::to_string(s) {
		Ok(json) => response(StatusCode::OK, json),
		Err(_) => response(StatusCode::INTERNAL_SERVER_ERROR, ""),
	}
}

// As above, dealing with stringified slate output
// from older versions.
// Older versions are expecting a slate objects, anything from
// 1.1.0 up is expecting a string
fn json_response_slate<T>(s: &T) -> Response<Body>
where
	T: Serialize,
{
	match serde_json::to_string(s) {
		Ok(mut json) => {
			if let None = json.find("version_info") {
				let mut r = json.clone();
				r.pop();
				r.remove(0);
				// again, for backwards slate compat
				json = r.replace("\\\"", "\"")
			}
			response(StatusCode::OK, json)
		}
		Err(_) => response(StatusCode::INTERNAL_SERVER_ERROR, ""),
	}
}

// pretty-printed version of above
fn json_response_pretty<T>(s: &T) -> Response<Body>
where
	T: Serialize,
{
	match serde_json::to_string_pretty(s) {
		Ok(json) => response(StatusCode::OK, json),
		Err(_) => response(StatusCode::INTERNAL_SERVER_ERROR, ""),
	}
}

fn create_error_response(e: Error) -> Response<Body> {
	Response::builder()
		.status(StatusCode::INTERNAL_SERVER_ERROR)
		.header("access-control-allow-origin", "*")
		.header(
			"access-control-allow-headers",
			"Content-Type, Authorization",
		)
		.body(format!("{}", e).into())
		.unwrap()
}

fn create_ok_response(json: &str) -> Response<Body> {
	Response::builder()
		.status(StatusCode::OK)
		.header("access-control-allow-origin", "*")
		.header(
			"access-control-allow-headers",
			"Content-Type, Authorization",
		)
		.header(hyper::header::CONTENT_TYPE, "application/json")
		.body(json.to_string().into())
		.unwrap()
}

/// Build a new hyper Response with the status code and body provided.
///
/// Whenever the status code is `StatusCode::OK` the text parameter should be
/// valid JSON as the content type header will be set to `application/json'
fn response<T: Into<Body>>(status: StatusCode, text: T) -> Response<Body> {
	let mut builder = &mut Response::builder();

	builder = builder
		.status(status)
		.header("access-control-allow-origin", "*")
		.header(
			"access-control-allow-headers",
			"Content-Type, Authorization",
		);

	if status == StatusCode::OK {
		builder = builder.header(hyper::header::CONTENT_TYPE, "application/json");
	}

	builder.body(text.into()).unwrap()
}

fn parse_body<T>(req: Request<Body>) -> Box<dyn Future<Item = T, Error = Error> + Send>
where
	for<'de> T: Deserialize<'de> + Send + 'static,
{
	Box::new(
		req.into_body()
			.concat2()
			.map_err(|_| ErrorKind::GenericError("Failed to read request".to_owned()).into())
			.and_then(|body| match serde_json::from_reader(&body.to_vec()[..]) {
				Ok(obj) => ok(obj),
				Err(e) => {
					err(ErrorKind::GenericError(format!("Invalid request body: {}", e)).into())
				}
			}),
	)
}

fn v1_parse_body<T>(req: Request<Body>) -> Box<dyn Future<Item = T, Error = Error> + Send>
where
	for<'de> T: Deserialize<'de> + Send + 'static,
{
	Box::new(
		req.into_body()
			.concat2()
			.map_err(|_| ErrorKind::GenericError("Failed to read request".to_owned()).into())
			.and_then(|body| {
				match serde_json::from_reader(&body.to_vec()[..]) {
					Ok(obj) => ok(obj),
					Err(_) => {
						// try to parse as string instead, for backwards compatibility
						let replaced_str = String::from_utf8(body.to_vec().clone())
							.unwrap()
							.replace("\"", "\\\"");
						let mut str_vec = replaced_str.as_bytes().to_vec();
						str_vec.push(0x22);
						str_vec.insert(0, 0x22);
						match serde_json::from_reader(&str_vec[..]) {
							Ok(obj) => ok(obj),
							Err(e) => err(ErrorKind::GenericError(format!(
								"Invalid request body: {}",
								e
							))
							.into()),
						}
					}
				}
			}),
	)
}<|MERGE_RESOLUTION|>--- conflicted
+++ resolved
@@ -17,11 +17,7 @@
 use crate::api::{self, ApiServer, BasicAuthMiddleware, ResponseFuture, Router, TLSConfig};
 use crate::keychain::Keychain;
 use crate::libwallet::{
-<<<<<<< HEAD
-	CbData, Error, ErrorKind, NodeClient, NodeVersionInfo, Slate, WalletBackend,
-=======
 	Error, ErrorKind, NodeClient, NodeVersionInfo, Slate, WalletInst, WalletLCProvider,
->>>>>>> 31904964
 	CURRENT_SLATE_VERSION, GRIN_BLOCK_HEADER_VERSION,
 };
 use crate::util::secp::key::SecretKey;
@@ -243,10 +239,6 @@
 	C: NodeClient + 'static,
 	K: Keychain + 'static,
 {
-<<<<<<< HEAD
-	let api_handler = ForeignAPIHandler::new(wallet.clone());
-	let api_handler_v2 = ForeignAPIHandlerV2::new(wallet);
-=======
 	// need to keep in scope while the main listener is running
 	let _tor_process = match use_tor {
 		true => match init_tor_listener(wallet.clone(), keychain_mask.clone(), addr) {
@@ -260,13 +252,9 @@
 		},
 		false => None,
 	};
->>>>>>> 31904964
 
 	let api_handler_v2 = ForeignAPIHandlerV2::new(wallet, keychain_mask);
 	let mut router = Router::new();
-	router
-		.add_route("/v1/wallet/foreign/**", Arc::new(api_handler))
-		.map_err(|_| ErrorKind::GenericError("Router failed to add route".to_string()))?;
 
 	router
 		.add_route("/v2/foreign", Arc::new(api_handler_v2))
@@ -363,110 +351,15 @@
 	}
 }
 
-<<<<<<< HEAD
-/// API Handler/Wrapper for foreign functions
-pub struct ForeignAPIHandler<T: ?Sized, C, K>
-where
-	T: WalletBackend<C, K> + Send + Sync + 'static,
-=======
 /// V3 API Handler/Wrapper for owner functions, which include a secure
 /// mode + lifecycle functions
 pub struct OwnerAPIHandlerV3<L, C, K>
 where
 	L: WalletLCProvider<'static, C, K> + 'static,
->>>>>>> 31904964
 	C: NodeClient + 'static,
 	K: Keychain + 'static,
 {
 	/// Wallet instance
-<<<<<<< HEAD
-	pub wallet: Arc<Mutex<T>>,
-	phantom: PhantomData<K>,
-	phantom_c: PhantomData<C>,
-}
-
-impl<T: ?Sized, C, K> ForeignAPIHandler<T, C, K>
-where
-	T: WalletBackend<C, K> + Send + Sync + 'static,
-	C: NodeClient + 'static,
-	K: Keychain + 'static,
-{
-	/// create a new api handler
-	pub fn new(wallet: Arc<Mutex<T>>) -> ForeignAPIHandler<T, C, K> {
-		ForeignAPIHandler {
-			wallet,
-			phantom: PhantomData,
-			phantom_c: PhantomData,
-		}
-	}
-
-	fn build_coinbase(
-		&self,
-		req: Request<Body>,
-		api: Foreign<T, C, K>,
-	) -> Box<dyn Future<Item = CbData, Error = Error> + Send> {
-		Box::new(parse_body(req).and_then(move |block_fees| api.build_coinbase(&block_fees)))
-	}
-
-	fn receive_tx(
-		&self,
-		req: Request<Body>,
-		api: Foreign<T, C, K>,
-	) -> Box<dyn Future<Item = String, Error = Error> + Send> {
-		Box::new(v1_parse_body(req).and_then(
-			//TODO: No way to insert a message from the params
-			move |slate_str: String| {
-				let slate: Slate = Slate::deserialize_upgrade(&slate_str).unwrap();
-				if let Err(e) = api.verify_slate_messages(&slate) {
-					error!("Error validating participant messages: {}", e);
-					err(e)
-				} else {
-					match api.receive_tx(&slate, None, None) {
-						Ok(s) => ok(serde_json::to_string(&s).unwrap()),
-						Err(e) => {
-							error!("receive_tx: failed with error: {}", e);
-							err(e)
-						}
-					}
-				}
-			},
-		))
-	}
-
-	fn handle_request(&self, req: Request<Body>) -> WalletResponseFuture {
-		let api = Foreign::new(self.wallet.clone(), Some(check_middleware));
-		match req
-			.uri()
-			.path()
-			.trim_end_matches("/")
-			.rsplit("/")
-			.next()
-			.unwrap()
-		{
-			"build_coinbase" => Box::new(
-				self.build_coinbase(req, api)
-					.and_then(|res| ok(json_response(&res))),
-			),
-			"receive_tx" => Box::new(
-				self.receive_tx(req, api)
-					.and_then(|res| ok(json_response_slate(&res))),
-			),
-			_ => Box::new(ok(response(StatusCode::BAD_REQUEST, "unknown action"))),
-		}
-	}
-}
-impl<T: ?Sized, C, K> api::Handler for ForeignAPIHandler<T, C, K>
-where
-	T: WalletBackend<C, K> + Send + Sync + 'static,
-	C: NodeClient + Send + Sync + 'static,
-	K: Keychain + 'static,
-{
-	fn post(&self, req: Request<Body>) -> ResponseFuture {
-		Box::new(self.handle_request(req).and_then(|r| ok(r)).or_else(|e| {
-			error!("Request Error: {:?}", e);
-			ok(create_error_response(e))
-		}))
-=======
 	pub wallet: Arc<Mutex<Box<dyn WalletInst<'static, L, C, K> + 'static>>>,
 
 	/// ECDH shared key
@@ -801,17 +694,12 @@
 					ok(create_error_response(e))
 				}),
 		)
->>>>>>> 31904964
 	}
 
 	fn options(&self, _req: Request<Body>) -> ResponseFuture {
 		Box::new(ok(create_ok_response("{}")))
 	}
 }
-<<<<<<< HEAD
-
-=======
->>>>>>> 31904964
 /// V2 API Handler/Wrapper for foreign functions
 pub struct ForeignAPIHandlerV2<L, C, K>
 where
@@ -894,35 +782,12 @@
 
 // Utility to serialize a struct into JSON and produce a sensible Response
 // out of it.
-fn json_response<T>(s: &T) -> Response<Body>
+fn _json_response<T>(s: &T) -> Response<Body>
 where
 	T: Serialize,
 {
 	match serde_json::to_string(s) {
 		Ok(json) => response(StatusCode::OK, json),
-		Err(_) => response(StatusCode::INTERNAL_SERVER_ERROR, ""),
-	}
-}
-
-// As above, dealing with stringified slate output
-// from older versions.
-// Older versions are expecting a slate objects, anything from
-// 1.1.0 up is expecting a string
-fn json_response_slate<T>(s: &T) -> Response<Body>
-where
-	T: Serialize,
-{
-	match serde_json::to_string(s) {
-		Ok(mut json) => {
-			if let None = json.find("version_info") {
-				let mut r = json.clone();
-				r.pop();
-				r.remove(0);
-				// again, for backwards slate compat
-				json = r.replace("\\\"", "\"")
-			}
-			response(StatusCode::OK, json)
-		}
 		Err(_) => response(StatusCode::INTERNAL_SERVER_ERROR, ""),
 	}
 }
@@ -1000,37 +865,4 @@
 				}
 			}),
 	)
-}
-
-fn v1_parse_body<T>(req: Request<Body>) -> Box<dyn Future<Item = T, Error = Error> + Send>
-where
-	for<'de> T: Deserialize<'de> + Send + 'static,
-{
-	Box::new(
-		req.into_body()
-			.concat2()
-			.map_err(|_| ErrorKind::GenericError("Failed to read request".to_owned()).into())
-			.and_then(|body| {
-				match serde_json::from_reader(&body.to_vec()[..]) {
-					Ok(obj) => ok(obj),
-					Err(_) => {
-						// try to parse as string instead, for backwards compatibility
-						let replaced_str = String::from_utf8(body.to_vec().clone())
-							.unwrap()
-							.replace("\"", "\\\"");
-						let mut str_vec = replaced_str.as_bytes().to_vec();
-						str_vec.push(0x22);
-						str_vec.insert(0, 0x22);
-						match serde_json::from_reader(&str_vec[..]) {
-							Ok(obj) => ok(obj),
-							Err(e) => err(ErrorKind::GenericError(format!(
-								"Invalid request body: {}",
-								e
-							))
-							.into()),
-						}
-					}
-				}
-			}),
-	)
 }