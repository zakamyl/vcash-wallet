--- conflicted
+++ resolved
@@ -328,129 +328,6 @@
 	C: NodeClient + 'static,
 	K: keychain::Keychain + 'static,
 {
-<<<<<<< HEAD
-	let wallet_inst = owner_api.wallet_inst.clone();
-	// Check other version, and if it only supports 3 set the target slate
-	// version to 3 to avoid removing the transaction object
-	// TODO: This block is temporary, for the period between the release of v4.0.0 and HF3,
-	// after which this should be removable
-	let mut args = args;
-
-	//TODO: Remove block post HF3
-	// All this block does is determine whether the slate should be
-	// output as a V3 Slate for the receiver
-	let mut tor_sender = None;
-	let is_pre_fork;
-	{
-		is_pre_fork = {
-			let cur_height = {
-				libwallet::wallet_lock!(wallet_inst, w);
-				w.w2n_client().get_chain_tip()?.0
-			};
-			match global::get_chain_type() {
-				global::ChainTypes::Mainnet => {
-					if cur_height < 80640 && !args.output_v4_slate {
-						true
-					} else {
-						false
-					}
-				}
-				global::ChainTypes::Floonet => {
-					if cur_height < 864 && !args.output_v4_slate {
-						true
-					} else {
-						false
-					}
-				}
-				_ => false,
-			}
-		};
-
-		if is_pre_fork {
-			let trailing = match args.dest.ends_with('/') {
-				true => "",
-				false => "/",
-			};
-
-			let mut address_found = false;
-			// For sync methods, derive intended endpoint from dest
-			match SlatepackAddress::try_from(args.dest.as_str()) {
-				Ok(address) => {
-					let tor_addr = OnionV3Address::try_from(&address).unwrap();
-					// Try pinging the destination via TOR
-					debug!("Version ping: TOR address is: {}", tor_addr);
-					match HttpSlateSender::with_socks_proxy(
-						&tor_addr.to_http_str(),
-						&tor_config.as_ref().unwrap().socks_proxy_addr,
-						&tor_config.as_ref().unwrap().send_config_dir,
-					) {
-						Ok(mut sender) => {
-							let url_str =
-								format!("{}{}v2/foreign", tor_addr.to_http_str(), trailing);
-							if let Ok(v) = sender.check_other_version(&url_str) {
-								if v == SlateVersion::V3 {
-									args.target_slate_version = Some(3);
-								}
-								address_found = true;
-							}
-							tor_sender = Some(sender);
-						}
-						Err(e) => {
-							debug!(
-								"Version ping: Couldn't create slate sender for TOR: {:?}",
-								e
-							);
-						}
-					}
-				}
-				Err(e) => {
-					debug!("Version ping: Address is not SlatepackAddress: {:?}", e);
-				}
-			}
-
-			// now try http
-			if !address_found {
-				// Try pinging the destination via TOR
-				match HttpSlateSender::new(&args.dest) {
-					Ok(mut sender) => {
-						let url_str = format!("{}{}v2/foreign", args.dest, trailing);
-						match sender.check_other_version(&url_str) {
-							Ok(v) => {
-								if v == SlateVersion::V3 {
-									args.target_slate_version = Some(3);
-								}
-								address_found = true;
-							}
-							Err(e) => {
-								debug!(
-									"Version ping: Couldn't get other version for HTTP: {:?}",
-									e
-								);
-							}
-						}
-					}
-					Err(e) => {
-						debug!(
-							"Version ping: Couldn't create slate sender for HTTP: {:?}",
-							e
-						);
-					}
-				}
-			}
-
-			if !address_found {
-				// otherwise, determine slate format based on block height
-				// For files spit out a V3 Slate if we're before HF3,
-				// Or V4 slate otherwise
-				if is_pre_fork {
-					args.target_slate_version = Some(3);
-				}
-			}
-		}
-	} // end pre HF3 Block
-
-=======
->>>>>>> c0e68ec3
 	let mut slate = Slate::blank(2, false);
 	controller::owner_single_use(None, keychain_mask, Some(owner_api), |api, m| {
 		if args.estimate_selection_strategies {
@@ -957,41 +834,7 @@
 	C: NodeClient + 'static,
 	K: keychain::Keychain + 'static,
 {
-<<<<<<< HEAD
-	//TODO: Remove block HF3
-	let is_pre_fork = {
-		let cur_height = {
-			let wallet_inst = owner_api.wallet_inst.clone();
-			libwallet::wallet_lock!(wallet_inst, w);
-			w.w2n_client().get_chain_tip()?.0
-		};
-		match global::get_chain_type() {
-			global::ChainTypes::Mainnet => {
-				if cur_height < 80640 && !&args.output_v4_slate {
-					true
-				} else {
-					false
-				}
-			}
-			global::ChainTypes::Floonet => {
-				if cur_height < 864 && !&args.output_v4_slate {
-					true
-				} else {
-					false
-				}
-			}
-			_ => false,
-		}
-	};
-
-	let mut issue_args = args.issue_args.clone();
-
-	if is_pre_fork {
-		issue_args.target_slate_version = Some(3);
-	}
-=======
 	let issue_args = args.issue_args.clone();
->>>>>>> c0e68ec3
 
 	let mut slate = Slate::blank(2, false);
 	controller::owner_single_use(None, keychain_mask, Some(owner_api), |api, m| {
