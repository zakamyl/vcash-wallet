--- conflicted
+++ resolved
@@ -19,9 +19,8 @@
 use crate::grin_util::secp::pedersen;
 use crate::slate_versions::ser as dalek_ser;
 use crate::slate_versions::SlateVersion;
-<<<<<<< HEAD
 use crate::types::{OutputData, TokenOutputData};
-use grin_wallet_util::OnionV3Address;
+use crate::SlatepackAddress;
 
 use ed25519_dalek::Signature as DalekSignature;
 
@@ -61,13 +60,6 @@
 	pub target_slate_version: Option<u16>,
 }
 
-=======
-use crate::types::OutputData;
-use crate::SlatepackAddress;
-
-use ed25519_dalek::Signature as DalekSignature;
-
->>>>>>> 5e20f5f0
 /// V2 Init / Send TX API Args
 #[derive(Clone, Serialize, Deserialize)]
 pub struct InitTxArgs {
@@ -163,13 +155,8 @@
 	/// The invoice amount in nanogrins. (`1 G = 1_000_000_000nG`)
 	#[serde(with = "secp_ser::string_or_u64")]
 	pub amount: u64,
-<<<<<<< HEAD
 	/// The invoice token type
 	pub token_type: Option<String>,
-	/// Optional message, that will be signed
-	pub message: Option<String>,
-=======
->>>>>>> 5e20f5f0
 	/// Optionally set the output target slate version (acceptable
 	/// down to the minimum slate version compatible with the current. If `None` the slate
 	/// is generated with the latest version.
@@ -181,11 +168,7 @@
 		IssueInvoiceTxArgs {
 			dest_acct_name: None,
 			amount: 0,
-<<<<<<< HEAD
 			token_type: None,
-			message: None,
-=======
->>>>>>> 5e20f5f0
 			target_slate_version: None,
 		}
 	}
