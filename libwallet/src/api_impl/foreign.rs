// Copyright 2019 The Grin Developers
//
// Licensed under the Apache License, Version 2.0 (the "License");
// you may not use this file except in compliance with the License.
// You may obtain a copy of the License at
//
//     http://www.apache.org/licenses/LICENSE-2.0
//
// Unless required by applicable law or agreed to in writing, software
// distributed under the License is distributed on an "AS IS" BASIS,
// WITHOUT WARRANTIES OR CONDITIONS OF ANY KIND, either express or implied.
// See the License for the specific language governing permissions and
// limitations under the License.

//! Generic implementation of owner API functions
use strum::IntoEnumIterator;

use crate::api_impl::owner::finalize_tx as owner_finalize;
use crate::api_impl::owner::{check_ttl, post_tx};
use crate::grin_keychain::Keychain;
use crate::grin_util::secp::key::SecretKey;
use crate::internal::{selection, tx, updater};
use crate::slate_versions::SlateVersion;
use crate::TokenTxLogEntryType;
use crate::{
	address, BlockFees, CbData, Error, ErrorKind, NodeClient, Slate, SlateState, TxLogEntryType,
	VersionInfo, WalletBackend,
};

const FOREIGN_API_VERSION: u16 = 2;

/// Return the version info
pub fn check_version() -> VersionInfo {
	VersionInfo {
		foreign_api_version: FOREIGN_API_VERSION,
		supported_slate_versions: SlateVersion::iter().collect(),
	}
}

/// Build a coinbase transaction
pub fn build_coinbase<'a, T: ?Sized, C, K>(
	w: &mut T,
	keychain_mask: Option<&SecretKey>,
	block_fees: &BlockFees,
	test_mode: bool,
) -> Result<CbData, Error>
where
	T: WalletBackend<'a, C, K>,
	C: NodeClient + 'a,
	K: Keychain + 'a,
{
	updater::build_coinbase(&mut *w, keychain_mask, block_fees, test_mode)
}

/// Receive a tx as recipient
pub fn receive_tx<'a, T: ?Sized, C, K>(
	w: &mut T,
	keychain_mask: Option<&SecretKey>,
	slate: &Slate,
	dest_acct_name: Option<&str>,
	use_test_rng: bool,
) -> Result<Slate, Error>
where
	T: WalletBackend<'a, C, K>,
	C: NodeClient + 'a,
	K: Keychain + 'a,
{
	let mut ret_slate = slate.clone();
	check_ttl(w, &ret_slate)?;
	let parent_key_id = match dest_acct_name {
		Some(d) => {
			let pm = w.get_acct_path(d.to_owned())?;
			match pm {
				Some(p) => p.path,
				None => w.parent_key_id(),
			}
		}
		None => w.parent_key_id(),
	};
	// Don't do this multiple times
	if slate.token_type.clone().is_some() {
		let tx = updater::retrieve_token_txs(
			&mut *w,
			None,
			Some(ret_slate.id),
			Some(&parent_key_id),
			use_test_rng,
		)?;
		for t in &tx {
			if t.tx_type == TokenTxLogEntryType::TokenTxReceived {
				return Err(ErrorKind::TransactionAlreadyReceived(ret_slate.id.to_string()).into());
			}
		}
	} else {
		let tx = updater::retrieve_txs(
			&mut *w,
			None,
			Some(ret_slate.id),
			Some(&parent_key_id),
			use_test_rng,
		)?;
		for t in &tx {
			if t.tx_type == TxLogEntryType::TxReceived {
				return Err(ErrorKind::TransactionAlreadyReceived(ret_slate.id.to_string()).into());
			}
		}
	}

	ret_slate.tx = Some(Slate::empty_transaction());

	let height = w.last_confirmed_height()?;
	let keychain = w.keychain(keychain_mask)?;

	let context = tx::add_output_to_slate(
		&mut *w,
		keychain_mask,
		&mut ret_slate,
		height,
		&parent_key_id,
		false,
		use_test_rng,
	)?;

	let excess = ret_slate.calc_excess(keychain.secp())?;

	if let Some(ref mut p) = ret_slate.payment_proof {
		let sig = tx::create_payment_proof_signature(
			ret_slate.token_type.clone(),
			ret_slate.amount,
			&excess,
			p.sender_address,
			address::address_from_derivation_path(&keychain, &parent_key_id, 0)?,
		)?;

		p.receiver_signature = Some(sig);
	}
<<<<<<< HEAD
	// Can remove amount and fee now
	// as well as sender's sig data
	if ret_slate.is_compact() {
		ret_slate.amount = 0;
		ret_slate.fee = 0;
		ret_slate.remove_other_sigdata(
			&keychain,
			&context.sec_nonce,
			&context.sec_key,
			&context.token_sec_key,
		)?;
	}
=======
>>>>>>> c0e68ec3

	ret_slate.amount = 0;
	ret_slate.fee = 0;
	ret_slate.remove_other_sigdata(&keychain, &context.sec_nonce, &context.sec_key)?;
	ret_slate.state = SlateState::Standard2;

	Ok(ret_slate)
}

/// Receive a tx that this wallet has issued
pub fn finalize_tx<'a, T: ?Sized, C, K>(
	w: &mut T,
	keychain_mask: Option<&SecretKey>,
	slate: &Slate,
	post_automatically: bool,
) -> Result<Slate, Error>
where
	T: WalletBackend<'a, C, K>,
	C: NodeClient + 'a,
	K: Keychain + 'a,
{
	let mut sl = slate.clone();
	let context = w.get_private_context(keychain_mask, sl.id.as_bytes())?;
	if sl.state == SlateState::Invoice2 {
		check_ttl(w, &sl)?;

		let mut temp_ctx = context.clone();
		temp_ctx.sec_key = context.initial_sec_key.clone();
		temp_ctx.sec_nonce = context.initial_sec_nonce.clone();
		selection::repopulate_tx(&mut *w, keychain_mask, &mut sl, &temp_ctx, false)?;

		tx::complete_tx(&mut *w, keychain_mask, &mut sl, &context)?;
		tx::update_stored_tx(&mut *w, keychain_mask, &context, &mut sl, true)?;
		{
			let mut batch = w.batch(keychain_mask)?;
			batch.delete_private_context(sl.id.as_bytes())?;
			batch.commit()?;
		}
		sl.state = SlateState::Invoice3;
		sl.amount = 0;
	} else {
		sl = owner_finalize(w, keychain_mask, slate)?;
	}
	if post_automatically {
		post_tx(w.w2n_client(), sl.tx_or_err()?, true)?;
	}
	Ok(sl)
}<|MERGE_RESOLUTION|>--- conflicted
+++ resolved
@@ -134,25 +134,15 @@
 
 		p.receiver_signature = Some(sig);
 	}
-<<<<<<< HEAD
-	// Can remove amount and fee now
-	// as well as sender's sig data
-	if ret_slate.is_compact() {
-		ret_slate.amount = 0;
-		ret_slate.fee = 0;
-		ret_slate.remove_other_sigdata(
-			&keychain,
-			&context.sec_nonce,
-			&context.sec_key,
-			&context.token_sec_key,
-		)?;
-	}
-=======
->>>>>>> c0e68ec3
 
 	ret_slate.amount = 0;
 	ret_slate.fee = 0;
-	ret_slate.remove_other_sigdata(&keychain, &context.sec_nonce, &context.sec_key)?;
+	ret_slate.remove_other_sigdata(
+		&keychain,
+		&context.sec_nonce,
+		&context.sec_key,
+		&context.token_sec_key,
+	)?;
 	ret_slate.state = SlateState::Standard2;
 
 	Ok(ret_slate)
