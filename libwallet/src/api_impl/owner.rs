--- conflicted
+++ resolved
@@ -906,20 +906,13 @@
 	}
 
 	// Can remove amount as well as other sig data now
-<<<<<<< HEAD
-	if ret_slate.is_compact() {
-		ret_slate.amount = 0;
-		ret_slate.remove_other_sigdata(
-			&keychain,
-			&context.sec_nonce,
-			&context.sec_key,
-			&context.token_sec_key,
-		)?;
-	}
-=======
 	ret_slate.amount = 0;
-	ret_slate.remove_other_sigdata(&keychain, &context.sec_nonce, &context.sec_key)?;
->>>>>>> c0e68ec3
+	ret_slate.remove_other_sigdata(
+		&keychain,
+		&context.sec_nonce,
+		&context.sec_key,
+		&context.token_sec_key,
+	)?;
 
 	ret_slate.state = SlateState::Invoice2;
 	Ok(ret_slate)
@@ -960,45 +953,6 @@
 		&context,
 		excess_override,
 	)
-}
-
-/// Finalize slate
-pub fn finalize_tx<'a, T: ?Sized, C, K>(
-	w: &mut T,
-	keychain_mask: Option<&SecretKey>,
-	slate: &Slate,
-) -> Result<Slate, Error>
-where
-	T: WalletBackend<'a, C, K>,
-	C: NodeClient + 'a,
-	K: Keychain + 'a,
-{
-	let mut sl = slate.clone();
-	check_ttl(w, &sl)?;
-	let context = w.get_private_context(keychain_mask, sl.id.as_bytes())?;
-	let parent_key_id = w.parent_key_id();
-
-	// since we're now actually inserting our inputs, pick an offset and adjust
-	// our contribution to the excess by offset amount
-	// TODO: Post HF3, this should allow for inputs to be picked at this stage
-	// as opposed to locking them prior to this stage, as the excess to this point
-	// will just be the change output
-
-	tx::sub_inputs_from_offset(&mut *w, keychain_mask, &context, &mut sl)?;
-	selection::repopulate_tx(&mut *w, keychain_mask, &mut sl, &context, true)?;
-
-	tx::complete_tx(&mut *w, keychain_mask, &mut sl, &context)?;
-	tx::verify_slate_payment_proof(&mut *w, keychain_mask, &parent_key_id, &context, &sl)?;
-	tx::update_stored_tx(&mut *w, keychain_mask, &context, &sl, false)?;
-	{
-		let mut batch = w.batch(keychain_mask)?;
-		batch.delete_private_context(sl.id.as_bytes())?;
-		batch.commit()?;
-	}
-	sl.state = SlateState::Standard3;
-	sl.amount = 0;
-
-	Ok(sl)
 }
 
 /// cancel tx
@@ -1028,6 +982,45 @@
 	wallet_lock!(wallet_inst, w);
 	let parent_key_id = w.parent_key_id();
 	tx::cancel_tx(&mut **w, keychain_mask, &parent_key_id, tx_id, tx_slate_id)
+}
+
+/// Finalize slate
+pub fn finalize_tx<'a, T: ?Sized, C, K>(
+	w: &mut T,
+	keychain_mask: Option<&SecretKey>,
+	slate: &Slate,
+) -> Result<Slate, Error>
+where
+	T: WalletBackend<'a, C, K>,
+	C: NodeClient + 'a,
+	K: Keychain + 'a,
+{
+	let mut sl = slate.clone();
+	check_ttl(w, &sl)?;
+	let context = w.get_private_context(keychain_mask, sl.id.as_bytes())?;
+	let parent_key_id = w.parent_key_id();
+
+	// since we're now actually inserting our inputs, pick an offset and adjust
+	// our contribution to the excess by offset amount
+	// TODO: Post HF3, this should allow for inputs to be picked at this stage
+	// as opposed to locking them prior to this stage, as the excess to this point
+	// will just be the change output
+
+	tx::sub_inputs_from_offset(&mut *w, keychain_mask, &context, &mut sl)?;
+	selection::repopulate_tx(&mut *w, keychain_mask, &mut sl, &context, true)?;
+
+	tx::complete_tx(&mut *w, keychain_mask, &mut sl, &context)?;
+	tx::verify_slate_payment_proof(&mut *w, keychain_mask, &parent_key_id, &context, &sl)?;
+	tx::update_stored_tx(&mut *w, keychain_mask, &context, &sl, false)?;
+	{
+		let mut batch = w.batch(keychain_mask)?;
+		batch.delete_private_context(sl.id.as_bytes())?;
+		batch.commit()?;
+	}
+	sl.state = SlateState::Standard3;
+	sl.amount = 0;
+
+	Ok(sl)
 }
 
 /// get stored tx
