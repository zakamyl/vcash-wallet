// Copyright 2019 The Grin Develope;
//
// Licensed under the Apache License, Version 2.0 (the "License");
// you may not use this file except in compliance with the License.
// You may obtain a copy of the License at
//
//     http://www.apache.org/licenses/LICENSE-2.0
//
// Unless required by applicable law or agreed to in writing, software
// distributed under the License is distributed on an "AS IS" BASIS,
// WITHOUT WARRANTIES OR CONDITIONS OF ANY KIND, either express or implied.
// See the License for the specific language governing permissions and
// limitations under the License.

//! Generic implementation of owner API functions

use uuid::Uuid;

use crate::grin_core::core::hash::Hashed;
use crate::grin_core::core::Transaction;
use crate::grin_util::secp::key::SecretKey;
use crate::grin_util::Mutex;
use crate::util::{OnionV3Address, OnionV3AddressError};

use crate::api_impl::owner_updater::StatusMessage;
use crate::grin_keychain::{Identifier, Keychain};
use crate::internal::{keys, scan, selection, tx, updater};
use crate::slate::{PaymentInfo, Slate, SlateState};
use crate::types::{AcctPathMapping, NodeClient, TxLogEntry, WalletBackend, WalletInfo};
use crate::{
	address, wallet_lock, InitTxArgs, IssueInvoiceTxArgs, NodeHeightResult, OutputCommitMapping,
	PaymentProof, ScannedBlockInfo, Slatepack, SlatepackAddress, Slatepacker, SlatepackerArgs,
	TxLogEntryType, WalletInitStatus, WalletInst, WalletLCProvider,
};
use crate::{Error, ErrorKind};
use ed25519_dalek::PublicKey as DalekPublicKey;
use ed25519_dalek::SecretKey as DalekSecretKey;

use std::convert::TryFrom;
use std::sync::mpsc::Sender;
use std::sync::Arc;

<<<<<<< HEAD
use crate::internal::token_scan;
use crate::types::{TokenTxLogEntry, TokenTxLogEntryType};
use crate::{IssueTokenArgs, TokenOutputCommitMapping};

const USER_MESSAGE_MAX_LEN: usize = 256;

=======
>>>>>>> 5e20f5f0
/// List of accounts
pub fn accounts<'a, T: ?Sized, C, K>(w: &mut T) -> Result<Vec<AcctPathMapping>, Error>
where
	T: WalletBackend<'a, C, K>,
	C: NodeClient + 'a,
	K: Keychain + 'a,
{
	keys::accounts(&mut *w)
}

/// new account path
pub fn create_account_path<'a, T: ?Sized, C, K>(
	w: &mut T,
	keychain_mask: Option<&SecretKey>,
	label: &str,
) -> Result<Identifier, Error>
where
	T: WalletBackend<'a, C, K>,
	C: NodeClient + 'a,
	K: Keychain + 'a,
{
	keys::new_acct_path(&mut *w, keychain_mask, label)
}

/// set active account
pub fn set_active_account<'a, T: ?Sized, C, K>(w: &mut T, label: &str) -> Result<(), Error>
where
	T: WalletBackend<'a, C, K>,
	C: NodeClient + 'a,
	K: Keychain + 'a,
{
	w.set_parent_key_id_by_name(label)
}

/// Retrieve the slatepack address for the current parent key at
/// the given index
/// set active account
pub fn get_slatepack_address<'a, L, C, K>(
	wallet_inst: Arc<Mutex<Box<dyn WalletInst<'a, L, C, K>>>>,
	keychain_mask: Option<&SecretKey>,
	index: u32,
) -> Result<SlatepackAddress, Error>
where
	L: WalletLCProvider<'a, C, K>,
	C: NodeClient + 'a,
	K: Keychain + 'a,
{
	wallet_lock!(wallet_inst, w);
	let parent_key_id = w.parent_key_id();
	let k = w.keychain(keychain_mask)?;
	let sec_addr_key = address::address_from_derivation_path(&k, &parent_key_id, index)?;
	SlatepackAddress::try_from(&sec_addr_key)
}

/// Retrieve the decryption key for the current parent key
/// the given index
/// set active account
pub fn get_slatepack_secret_key<'a, L, C, K>(
	wallet_inst: Arc<Mutex<Box<dyn WalletInst<'a, L, C, K>>>>,
	keychain_mask: Option<&SecretKey>,
	index: u32,
) -> Result<DalekSecretKey, Error>
where
	L: WalletLCProvider<'a, C, K>,
	C: NodeClient + 'a,
	K: Keychain + 'a,
{
	wallet_lock!(wallet_inst, w);
	let parent_key_id = w.parent_key_id();
	let k = w.keychain(keychain_mask)?;
	let sec_addr_key = address::address_from_derivation_path(&k, &parent_key_id, index)?;
	let d_skey = match DalekSecretKey::from_bytes(&sec_addr_key.0) {
		Ok(k) => k,
		Err(e) => {
			return Err(OnionV3AddressError::InvalidPrivateKey(format!(
				"Unable to create secret key: {}",
				e
			))
			.into());
		}
	};
	Ok(d_skey)
}

/// Create a slatepack message from the given slate
pub fn create_slatepack_message<'a, L, C, K>(
	wallet_inst: Arc<Mutex<Box<dyn WalletInst<'a, L, C, K>>>>,
	keychain_mask: Option<&SecretKey>,
	slate: &Slate,
	sender_index: Option<u32>,
	recipients: Vec<SlatepackAddress>,
) -> Result<String, Error>
where
	L: WalletLCProvider<'a, C, K>,
	C: NodeClient + 'a,
	K: Keychain + 'a,
{
	let sender = match sender_index {
		Some(i) => Some(get_slatepack_address(wallet_inst, keychain_mask, i)?),
		None => None,
	};
	let packer = Slatepacker::new(SlatepackerArgs {
		sender,
		recipients,
		dec_key: None,
	});
	let slatepack = packer.create_slatepack(slate)?;
	packer.armor_slatepack(&slatepack)
}

/// Unpack a slate from the given slatepack message,
/// optionally decrypting
pub fn slate_from_slatepack_message<'a, L, C, K>(
	wallet_inst: Arc<Mutex<Box<dyn WalletInst<'a, L, C, K>>>>,
	keychain_mask: Option<&SecretKey>,
	slatepack: String,
	secret_indices: Vec<u32>,
) -> Result<Slate, Error>
where
	L: WalletLCProvider<'a, C, K>,
	C: NodeClient + 'a,
	K: Keychain + 'a,
{
	if secret_indices.is_empty() {
		let packer = Slatepacker::new(SlatepackerArgs {
			sender: None,
			recipients: vec![],
			dec_key: None,
		});
		let slatepack = packer.deser_slatepack(slatepack.as_bytes().to_vec(), true)?;
		return packer.get_slate(&slatepack);
	} else {
		for index in secret_indices {
			let dec_key = Some(get_slatepack_secret_key(
				wallet_inst.clone(),
				keychain_mask,
				index,
			)?);
			let packer = Slatepacker::new(SlatepackerArgs {
				sender: None,
				recipients: vec![],
				dec_key: (&dec_key).as_ref(),
			});
			let res = packer.deser_slatepack(slatepack.as_bytes().to_vec(), true);
			let slatepack = match res {
				Ok(sp) => sp,
				Err(_) => {
					continue;
				}
			};
			return packer.get_slate(&slatepack);
		}
		return Err(ErrorKind::SlatepackDecryption(
			"Could not decrypt slatepack with any provided index on the address derivation path"
				.into(),
		)
		.into());
	}
}

/// Decode a slatepack message, to allow viewing
pub fn decode_slatepack_message(slatepack: String, decrypt: bool) -> Result<Slatepack, Error> {
	let packer = Slatepacker::new(SlatepackerArgs {
		sender: None,
		recipients: vec![],
		dec_key: None,
	});
	packer.deser_slatepack(slatepack.as_bytes().to_vec(), decrypt)
}

/// retrieve outputs
pub fn retrieve_outputs<'a, L, C, K>(
	wallet_inst: Arc<Mutex<Box<dyn WalletInst<'a, L, C, K>>>>,
	keychain_mask: Option<&SecretKey>,
	status_send_channel: &Option<Sender<StatusMessage>>,
	include_spent: bool,
	refresh_from_node: bool,
	tx_id: Option<u32>,
) -> Result<(bool, Vec<OutputCommitMapping>), Error>
where
	L: WalletLCProvider<'a, C, K>,
	C: NodeClient + 'a,
	K: Keychain + 'a,
{
	let validated = if refresh_from_node {
		update_wallet_state(
			wallet_inst.clone(),
			keychain_mask,
			status_send_channel,
			false,
		)?
	} else {
		false
	};

	wallet_lock!(wallet_inst, w);
	let parent_key_id = w.parent_key_id();

	Ok((
		validated,
		updater::retrieve_outputs(
			&mut **w,
			keychain_mask,
			include_spent,
			tx_id,
			Some(&parent_key_id),
		)?,
	))
}

/// retrieve outputs
pub fn retrieve_token_outputs<'a, L, C, K>(
	wallet_inst: Arc<Mutex<Box<dyn WalletInst<'a, L, C, K>>>>,
	keychain_mask: Option<&SecretKey>,
	status_send_channel: &Option<Sender<StatusMessage>>,
	include_spent: bool,
	refresh_from_node: bool,
	tx_id: Option<u32>,
) -> Result<(bool, Vec<TokenOutputCommitMapping>), Error>
where
	L: WalletLCProvider<'a, C, K>,
	C: NodeClient + 'a,
	K: Keychain + 'a,
{
	let validated = if refresh_from_node {
		update_wallet_state(
			wallet_inst.clone(),
			keychain_mask,
			status_send_channel,
			false,
		)?
	} else {
		false
	};

	wallet_lock!(wallet_inst, w);
	let parent_key_id = w.parent_key_id();

	Ok((
		validated,
		updater::retrieve_token_outputs(
			&mut **w,
			keychain_mask,
			include_spent,
			tx_id,
			Some(&parent_key_id),
		)?,
	))
}

/// Retrieve txs
pub fn retrieve_txs<'a, L, C, K>(
	wallet_inst: Arc<Mutex<Box<dyn WalletInst<'a, L, C, K>>>>,
	keychain_mask: Option<&SecretKey>,
	status_send_channel: &Option<Sender<StatusMessage>>,
	refresh_from_node: bool,
	tx_id: Option<u32>,
	tx_slate_id: Option<Uuid>,
) -> Result<(bool, Vec<TxLogEntry>), Error>
where
	L: WalletLCProvider<'a, C, K>,
	C: NodeClient + 'a,
	K: Keychain + 'a,
{
	let validated = if refresh_from_node {
		update_wallet_state(
			wallet_inst.clone(),
			keychain_mask,
			status_send_channel,
			false,
		)?
	} else {
		false
	};

	wallet_lock!(wallet_inst, w);
	let parent_key_id = w.parent_key_id();
	let txs = updater::retrieve_txs(&mut **w, tx_id, tx_slate_id, Some(&parent_key_id), false)?;

	Ok((validated, txs))
}

/// Retrieve token txs
pub fn retrieve_token_txs<'a, L, C, K>(
	wallet_inst: Arc<Mutex<Box<dyn WalletInst<'a, L, C, K>>>>,
	keychain_mask: Option<&SecretKey>,
	status_send_channel: &Option<Sender<StatusMessage>>,
	refresh_from_node: bool,
	tx_id: Option<u32>,
	tx_slate_id: Option<Uuid>,
) -> Result<(bool, Vec<TokenTxLogEntry>), Error>
where
	L: WalletLCProvider<'a, C, K>,
	C: NodeClient + 'a,
	K: Keychain + 'a,
{
	let validated = if refresh_from_node {
		update_wallet_state(
			wallet_inst.clone(),
			keychain_mask,
			status_send_channel,
			false,
		)?
	} else {
		false
	};

	wallet_lock!(wallet_inst, w);
	let parent_key_id = w.parent_key_id();
	let txs =
		updater::retrieve_token_txs(&mut **w, tx_id, tx_slate_id, Some(&parent_key_id), false)?;

	Ok((validated, txs))
}

/// Retrieve summary info
pub fn retrieve_summary_info<'a, L, C, K>(
	wallet_inst: Arc<Mutex<Box<dyn WalletInst<'a, L, C, K>>>>,
	keychain_mask: Option<&SecretKey>,
	status_send_channel: &Option<Sender<StatusMessage>>,
	refresh_from_node: bool,
	minimum_confirmations: u64,
) -> Result<(bool, WalletInfo), Error>
where
	L: WalletLCProvider<'a, C, K>,
	C: NodeClient + 'a,
	K: Keychain + 'a,
{
	let validated = if refresh_from_node {
		update_wallet_state(
			wallet_inst.clone(),
			keychain_mask,
			status_send_channel,
			false,
		)?
	} else {
		false
	};

	wallet_lock!(wallet_inst, w);
	let parent_key_id = w.parent_key_id();
	let wallet_info = updater::retrieve_info(&mut **w, &parent_key_id, minimum_confirmations)?;
	Ok((validated, wallet_info))
}

/// Initiate issue token tx
pub fn init_issue_token_tx<'a, T: ?Sized, C, K>(
	w: &mut T,
	keychain_mask: Option<&SecretKey>,
	args: IssueTokenArgs,
	use_test_rng: bool,
) -> Result<Slate, Error>
where
	T: WalletBackend<'a, C, K>,
	C: NodeClient + 'a,
	K: Keychain + 'a,
{
	let parent_key_id = match args.acct_name {
		Some(d) => {
			let pm = w.get_acct_path(d)?;
			match pm {
				Some(p) => p.path,
				None => w.parent_key_id(),
			}
		}
		None => w.parent_key_id(),
	};

	let mut slate = tx::new_tx_slate(&mut *w, args.amount, None, 2, use_test_rng, None)?;

	let context = tx::fill_tx_to_slate(
		&mut *w,
		keychain_mask,
		&mut slate,
		1,
		1,
		1,
		false,
		&parent_key_id,
		use_test_rng,
	)?;

	selection::lock_tx_context(&mut *w, keychain_mask, &slate, &context)?;
	Ok(slate)
}

/// Retrieve payment proof
pub fn retrieve_payment_proof<'a, L, C, K>(
	wallet_inst: Arc<Mutex<Box<dyn WalletInst<'a, L, C, K>>>>,
	keychain_mask: Option<&SecretKey>,
	status_send_channel: &Option<Sender<StatusMessage>>,
	refresh_from_node: bool,
	tx_id: Option<u32>,
	tx_slate_id: Option<Uuid>,
) -> Result<PaymentProof, Error>
where
	L: WalletLCProvider<'a, C, K>,
	C: NodeClient + 'a,
	K: Keychain + 'a,
{
	if tx_id.is_none() && tx_slate_id.is_none() {
		return Err(ErrorKind::PaymentProofRetrieval(
			"Transaction ID or Slate UUID must be specified".into(),
		)
		.into());
	}
	if refresh_from_node {
		update_wallet_state(
			wallet_inst.clone(),
			keychain_mask,
			status_send_channel,
			false,
		)?
	} else {
		false
	};
	let txs = retrieve_txs(
		wallet_inst.clone(),
		keychain_mask,
		status_send_channel,
		false,
		tx_id,
		tx_slate_id,
	)?;
	let token_txs = retrieve_token_txs(
		wallet_inst.clone(),
		keychain_mask,
		status_send_channel,
		false,
		tx_id,
		tx_slate_id,
	)?;
	if txs.1.len() != 1 && token_txs.1.len() != 1 {
		return Err(ErrorKind::PaymentProofRetrieval("Transaction doesn't exist".into()).into());
	}

	if txs.1.len() == 1 {
		// Pull out all needed fields, returning an error if they're not present
		let tx = txs.1[0].clone();
		let proof = match tx.payment_proof {
			Some(p) => p,
			None => {
				return Err(ErrorKind::PaymentProofRetrieval(
					"Transaction does not contain a payment proof".into(),
				)
				.into());
			}
		};
		let amount = if tx.amount_credited >= tx.amount_debited {
			tx.amount_credited - tx.amount_debited
		} else {
			let fee = match tx.fee {
				Some(f) => f,
				None => 0,
			};
			tx.amount_debited - tx.amount_credited - fee
		};
		let excess = match tx.kernel_excess {
			Some(e) => e,
			None => {
				return Err(ErrorKind::PaymentProofRetrieval(
					"Transaction does not contain kernel excess".into(),
				)
				.into());
			}
		};
		let r_sig = match proof.receiver_signature {
			Some(e) => e,
			None => {
				return Err(ErrorKind::PaymentProofRetrieval(
					"Proof does not contain receiver signature ".into(),
				)
				.into());
			}
		};
		let s_sig = match proof.sender_signature {
			Some(e) => e,
			None => {
				return Err(ErrorKind::PaymentProofRetrieval(
					"Proof does not contain sender signature ".into(),
				)
				.into());
			}
		};
		Ok(PaymentProof {
			token_type: None,
			amount: amount,
			excess: excess,
			recipient_address: OnionV3Address::from_bytes(proof.receiver_address.to_bytes()),
			recipient_sig: r_sig,
			sender_address: OnionV3Address::from_bytes(proof.sender_address.to_bytes()),
			sender_sig: s_sig,
		})
	} else {
		// Pull out all needed fields, returning an error if they're not present
		let tx = token_txs.1[0].clone();
		let proof = match tx.payment_proof {
			Some(p) => p,
			None => {
				return Err(ErrorKind::PaymentProofRetrieval(
					"Transaction does not contain a payment proof".into(),
				)
				.into());
			}
		};
<<<<<<< HEAD
		let amount = if tx.token_amount_credited >= tx.token_amount_debited {
			tx.token_amount_credited - tx.token_amount_debited
		} else {
			tx.token_amount_debited - tx.token_amount_credited
		};
		let excess = match tx.token_kernel_excess {
			Some(e) => e,
			None => {
				return Err(ErrorKind::PaymentProofRetrieval(
					"Transaction does not contain token kernel excess".into(),
				)
				.into());
			}
		};
		let r_sig = match proof.receiver_signature {
			Some(e) => e,
			None => {
				return Err(ErrorKind::PaymentProofRetrieval(
					"Proof does not contain receiver signature ".into(),
				)
				.into());
			}
		};
		let s_sig = match proof.sender_signature {
			Some(e) => e,
			None => {
				return Err(ErrorKind::PaymentProofRetrieval(
					"Proof does not contain sender signature ".into(),
				)
				.into());
			}
		};
		Ok(PaymentProof {
			token_type: Some(tx.token_type),
			amount: amount,
			excess: excess,
			recipient_address: OnionV3Address::from_bytes(proof.receiver_address.to_bytes()),
			recipient_sig: r_sig,
			sender_address: OnionV3Address::from_bytes(proof.sender_address.to_bytes()),
			sender_sig: s_sig,
		})
	}
=======
		tx.amount_debited - tx.amount_credited - fee
	};
	let excess = match tx.kernel_excess {
		Some(e) => e,
		None => {
			return Err(ErrorKind::PaymentProofRetrieval(
				"Transaction does not contain kernel excess".into(),
			)
			.into());
		}
	};
	let r_sig = match proof.receiver_signature {
		Some(e) => e,
		None => {
			return Err(ErrorKind::PaymentProofRetrieval(
				"Proof does not contain receiver signature ".into(),
			)
			.into());
		}
	};
	let s_sig = match proof.sender_signature {
		Some(e) => e,
		None => {
			return Err(ErrorKind::PaymentProofRetrieval(
				"Proof does not contain sender signature ".into(),
			)
			.into());
		}
	};
	Ok(PaymentProof {
		amount: amount,
		excess: excess,
		recipient_address: SlatepackAddress::new(&proof.receiver_address),
		recipient_sig: r_sig,
		sender_address: SlatepackAddress::new(&proof.sender_address),
		sender_sig: s_sig,
	})
>>>>>>> 5e20f5f0
}

/// Initiate tx as sender
pub fn init_send_tx<'a, T: ?Sized, C, K>(
	w: &mut T,
	keychain_mask: Option<&SecretKey>,
	args: InitTxArgs,
	use_test_rng: bool,
) -> Result<Slate, Error>
where
	T: WalletBackend<'a, C, K>,
	C: NodeClient + 'a,
	K: Keychain + 'a,
{
	let parent_key_id = match args.src_acct_name {
		Some(d) => {
			let pm = w.get_acct_path(d)?;
			match pm {
				Some(p) => p.path,
				None => w.parent_key_id(),
			}
		}
		None => w.parent_key_id(),
	};

	let mut slate = tx::new_tx_slate(
		&mut *w,
		args.amount,
		false,
		2,
		use_test_rng,
		args.ttl_blocks,
	)?;

<<<<<<< HEAD
	let mut slate = tx::new_tx_slate(
		&mut *w,
		args.amount,
		args.token_type,
		2,
		use_test_rng,
		args.ttl_blocks,
	)?;
=======
	if let Some(v) = args.target_slate_version {
		slate.version_info.version = v;
	};
>>>>>>> 5e20f5f0

	// if we just want to estimate, don't save a context, just send the results
	// back
	if let Some(true) = args.estimate_only {
		let (total, fee) = tx::estimate_send_tx(
			&mut *w,
			keychain_mask,
			args.amount,
			args.minimum_confirmations,
			args.max_outputs as usize,
			args.num_change_outputs as usize,
			args.selection_strategy_is_use_all,
			&parent_key_id,
		)?;
		slate.amount = total;
		slate.fee = fee;
		return Ok(slate);
	}

	let height = w.w2n_client().get_chain_tip()?.0;
	let mut context = tx::add_inputs_to_slate(
		&mut *w,
		keychain_mask,
		&mut slate,
		height,
		args.minimum_confirmations,
		args.max_outputs as usize,
		args.num_change_outputs as usize,
		args.selection_strategy_is_use_all,
		&parent_key_id,
		true,
		use_test_rng,
	)?;

	// Payment Proof, add addresses to slate and save address
	// TODO: Note we only use single derivation path for now,
	// probably want to allow sender to specify which one
	let deriv_path = 0u32;

	if let Some(a) = args.payment_proof_recipient_address {
		let k = w.keychain(keychain_mask)?;

		let sec_addr_key = address::address_from_derivation_path(&k, &parent_key_id, deriv_path)?;
		let sender_address = OnionV3Address::from_private(&sec_addr_key.0)?;

		slate.payment_proof = Some(PaymentInfo {
			sender_address: sender_address.to_ed25519()?,
			receiver_address: a.pub_key,
			receiver_signature: None,
		});

		context.payment_proof_derivation_index = Some(deriv_path);
	}

	// Save the aggsig context in our DB for when we
	// recieve the transaction back
	{
		let mut batch = w.batch(keychain_mask)?;
		batch.save_private_context(slate.id.as_bytes(), &context)?;
		batch.commit()?;
	}

	if slate.is_compact() {
		slate.compact()?;
	}

	Ok(slate)
}

/// Initiate a transaction as the recipient (invoicing)
pub fn issue_invoice_tx<'a, T: ?Sized, C, K>(
	w: &mut T,
	keychain_mask: Option<&SecretKey>,
	args: IssueInvoiceTxArgs,
	use_test_rng: bool,
) -> Result<Slate, Error>
where
	T: WalletBackend<'a, C, K>,
	C: NodeClient + 'a,
	K: Keychain + 'a,
{
	let parent_key_id = match args.dest_acct_name {
		Some(d) => {
			let pm = w.get_acct_path(d)?;
			match pm {
				Some(p) => p.path,
				None => w.parent_key_id(),
			}
		}
		None => w.parent_key_id(),
	};

<<<<<<< HEAD
	let message = match args.message {
		Some(mut m) => {
			m.truncate(USER_MESSAGE_MAX_LEN);
			Some(m)
		}
		None => None,
	};

	let mut slate = tx::new_tx_slate(&mut *w, args.amount, args.token_type, 2, use_test_rng, None)?;
=======
	let mut slate = tx::new_tx_slate(&mut *w, args.amount, true, 2, use_test_rng, None)?;
	let height = w.w2n_client().get_chain_tip()?.0;
>>>>>>> 5e20f5f0
	let context = tx::add_output_to_slate(
		&mut *w,
		keychain_mask,
		&mut slate,
		height,
		&parent_key_id,
		true,
		use_test_rng,
	)?;

	if let Some(v) = args.target_slate_version {
		slate.version_info.version = v;
	};

	// Save the aggsig context in our DB for when we
	// recieve the transaction back
	{
		let mut batch = w.batch(keychain_mask)?;
		batch.save_private_context(slate.id.as_bytes(), &context)?;
		batch.commit()?;
	}

	if slate.is_compact() {
		slate.compact()?;
	}

	Ok(slate)
}

/// Receive an invoice tx, essentially adding inputs to whatever
/// output was specified
pub fn process_invoice_tx<'a, T: ?Sized, C, K>(
	w: &mut T,
	keychain_mask: Option<&SecretKey>,
	slate: &Slate,
	args: InitTxArgs,
	use_test_rng: bool,
) -> Result<Slate, Error>
where
	T: WalletBackend<'a, C, K>,
	C: NodeClient + 'a,
	K: Keychain + 'a,
{
	let mut ret_slate = slate.clone();
	check_ttl(w, &ret_slate)?;
	let parent_key_id = match args.src_acct_name {
		Some(d) => {
			let pm = w.get_acct_path(d)?;
			match pm {
				Some(p) => p.path,
				None => w.parent_key_id(),
			}
		}
		None => w.parent_key_id(),
	};
	// Don't do this multiple times
	if slate.token_type.clone().is_some() {
		let tx = updater::retrieve_token_txs(
			&mut *w,
			None,
			Some(ret_slate.id),
			Some(&parent_key_id),
			use_test_rng,
		)?;
		for t in &tx {
			if t.tx_type == TokenTxLogEntryType::TokenTxSent {
				return Err(ErrorKind::TransactionAlreadyReceived(ret_slate.id.to_string()).into());
			}
		}
	} else {
		let tx = updater::retrieve_txs(
			&mut *w,
			None,
			Some(ret_slate.id),
			Some(&parent_key_id),
			use_test_rng,
		)?;
		for t in &tx {
			if t.tx_type == TxLogEntryType::TxSent {
				return Err(ErrorKind::TransactionAlreadyReceived(ret_slate.id.to_string()).into());
			}
		}
	}

	let height = w.w2n_client().get_chain_tip()?.0;

	// update ttl if desired
	if let Some(b) = args.ttl_blocks {
		ret_slate.ttl_cutoff_height = height + b;
	}

	// if this is compact mode, we need to create the transaction now
	if ret_slate.is_compact() {
		ret_slate.tx = Some(Transaction::empty());
	}

	// if self sending, make sure to store 'initiator' keys
	let context_res = w.get_private_context(keychain_mask, slate.id.as_bytes());

	let mut context = tx::add_inputs_to_slate(
		&mut *w,
		keychain_mask,
		&mut ret_slate,
		height,
		args.minimum_confirmations,
		args.max_outputs as usize,
		args.num_change_outputs as usize,
		args.selection_strategy_is_use_all,
		&parent_key_id,
		false,
		use_test_rng,
	)?;

	let keychain = w.keychain(keychain_mask)?;
	// needs to be stored as we're removing sig data for return trip. this needs to be present
	// when locking transaction context and updating tx log with excess later
	context.calculated_excess = Some(ret_slate.calc_excess(keychain.secp())?);

	// if self-sending, merge contexts
	if let Ok(c) = context_res {
		context.initial_sec_key = c.initial_sec_key;
		context.initial_sec_nonce = c.initial_sec_nonce;
		context.is_invoice = c.is_invoice;
		context.fee = c.fee;
		context.amount = c.amount;
		for o in c.output_ids.iter() {
			context.output_ids.push(o.clone());
		}
		for i in c.input_ids.iter() {
			context.input_ids.push(i.clone());
		}
	}

	// adjust offset with inputs, repopulate inputs (initiator needs them for now)
	// TODO: Revisit post-HF3
	if ret_slate.is_compact() {
		tx::sub_inputs_from_offset(&mut *w, keychain_mask, &context, &mut ret_slate)?;
		selection::repopulate_tx(&mut *w, keychain_mask, &mut ret_slate, &context, false)?;
	}

	// Save the aggsig context in our DB for when we
	// recieve the transaction back
	{
		let mut batch = w.batch(keychain_mask)?;
		batch.save_private_context(slate.id.as_bytes(), &context)?;
		batch.commit()?;
	}

	// Can remove amount as well as other sig data now
	if ret_slate.is_compact() {
		ret_slate.amount = 0;
		ret_slate.remove_other_sigdata(&keychain, &context.sec_nonce, &context.sec_key)?;
	}

	ret_slate.state = SlateState::Invoice2;
	Ok(ret_slate)
}

/// Lock sender outputs
pub fn tx_lock_outputs<'a, T: ?Sized, C, K>(
	w: &mut T,
	keychain_mask: Option<&SecretKey>,
	slate: &Slate,
) -> Result<(), Error>
where
	T: WalletBackend<'a, C, K>,
	C: NodeClient + 'a,
	K: Keychain + 'a,
{
	let context = w.get_private_context(keychain_mask, slate.id.as_bytes())?;
	let mut sl = slate.clone();
	let mut excess_override = None;
	if sl.is_compact() && sl.tx == None {
		// attempt to repopulate if we're the initiator
		sl.tx = Some(Transaction::empty());
		selection::repopulate_tx(&mut *w, keychain_mask, &mut sl, &context, true)?;
	} else if sl.participant_data.len() == 1 {
		// purely for invoice workflow, payer needs the excess back temporarily for storage
		excess_override = context.calculated_excess;
	}
	let height = w.w2n_client().get_chain_tip()?.0;
	selection::lock_tx_context(
		&mut *w,
		keychain_mask,
		&sl,
		height,
		&context,
		excess_override,
	)
}

/// Finalize slate
pub fn finalize_tx<'a, T: ?Sized, C, K>(
	w: &mut T,
	keychain_mask: Option<&SecretKey>,
	slate: &Slate,
) -> Result<Slate, Error>
where
	T: WalletBackend<'a, C, K>,
	C: NodeClient + 'a,
	K: Keychain + 'a,
{
	let mut sl = slate.clone();
	check_ttl(w, &sl)?;
	let context = w.get_private_context(keychain_mask, sl.id.as_bytes())?;
	let parent_key_id = w.parent_key_id();

	// since we're now actually inserting our inputs, pick an offset and adjust
	// our contribution to the excess by offset amount
	// TODO: Post HF3, this should allow for inputs to be picked at this stage
	// as opposed to locking them prior to this stage, as the excess to this point
	// will just be the change output

	if sl.is_compact() {
		tx::sub_inputs_from_offset(&mut *w, keychain_mask, &context, &mut sl)?;
		selection::repopulate_tx(&mut *w, keychain_mask, &mut sl, &context, true)?;
	}

	tx::complete_tx(&mut *w, keychain_mask, &mut sl, &context)?;
	tx::verify_slate_payment_proof(&mut *w, keychain_mask, &parent_key_id, &context, &sl)?;
	tx::update_stored_tx(&mut *w, keychain_mask, &context, &sl, false)?;
	{
		let mut batch = w.batch(keychain_mask)?;
		batch.delete_private_context(sl.id.as_bytes())?;
		batch.commit()?;
	}
	sl.state = SlateState::Standard3;
	if sl.is_compact() {
		sl.amount = 0;
	}
	Ok(sl)
}

/// cancel tx
pub fn cancel_tx<'a, L, C, K>(
	wallet_inst: Arc<Mutex<Box<dyn WalletInst<'a, L, C, K>>>>,
	keychain_mask: Option<&SecretKey>,
	status_send_channel: &Option<Sender<StatusMessage>>,
	tx_id: Option<u32>,
	tx_slate_id: Option<Uuid>,
) -> Result<(), Error>
where
	L: WalletLCProvider<'a, C, K>,
	C: NodeClient + 'a,
	K: Keychain + 'a,
{
	if !update_wallet_state(
		wallet_inst.clone(),
		keychain_mask,
		status_send_channel,
		false,
	)? {
		return Err(ErrorKind::TransactionCancellationError(
			"Can't contact running VCash node. Not Cancelling.",
		)
		.into());
	}
	wallet_lock!(wallet_inst, w);
	let parent_key_id = w.parent_key_id();
	tx::cancel_tx(&mut **w, keychain_mask, &parent_key_id, tx_id, tx_slate_id)
}

/// get stored tx
pub fn get_stored_tx<'a, T: ?Sized, C, K>(w: &T, id: &Uuid) -> Result<Option<Transaction>, Error>
where
	T: WalletBackend<'a, C, K>,
	C: NodeClient + 'a,
	K: Keychain + 'a,
{
	w.get_stored_tx(&format!("{}", id))
}

/// get stored tx
pub fn get_stored_token_tx<'a, T: ?Sized, C, K>(
	w: &T,
	entry: &TokenTxLogEntry,
) -> Result<Option<Transaction>, Error>
where
	T: WalletBackend<'a, C, K>,
	C: NodeClient + 'a,
	K: Keychain + 'a,
{
	w.get_stored_token_tx(entry)
}

/// Posts a transaction to the chain
/// take a client impl instead of wallet so as not to have to lock the wallet
pub fn post_tx<'a, C>(client: &C, tx: &Transaction, fluff: bool) -> Result<(), Error>
where
	C: NodeClient + 'a,
{
	let res = client.post_tx(tx, fluff);
	if let Err(e) = res {
		error!("api: post_tx: failed with error: {}", e);
		Err(e)
	} else {
		debug!(
			"api: post_tx: successfully posted tx: {}, fluff? {}",
			tx.hash(),
			fluff
		);
		Ok(())
	}
}

/// check repair
/// Accepts a wallet inst instead of a raw wallet so it can
/// lock as little as possible
pub fn scan<'a, L, C, K>(
	wallet_inst: Arc<Mutex<Box<dyn WalletInst<'a, L, C, K>>>>,
	keychain_mask: Option<&SecretKey>,
	start_height: Option<u64>,
	delete_unconfirmed: bool,
	status_send_channel: &Option<Sender<StatusMessage>>,
) -> Result<(), Error>
where
	L: WalletLCProvider<'a, C, K>,
	C: NodeClient + 'a,
	K: Keychain + 'a,
{
	update_outputs(wallet_inst.clone(), keychain_mask, true)?;
	let tip = {
		wallet_lock!(wallet_inst, w);
		w.w2n_client().get_chain_tip()?
	};

	let start_height = match start_height {
		Some(h) => h,
		None => 0,
	};

	let mut info = scan::scan(
		wallet_inst.clone(),
		keychain_mask,
		delete_unconfirmed,
		start_height,
		tip.0,
		status_send_channel,
	)?;
	info.hash = tip.1;

	token_scan::token_scan(
		wallet_inst.clone(),
		keychain_mask,
		delete_unconfirmed,
		start_height,
		tip.0,
		status_send_channel,
	)?;

	wallet_lock!(wallet_inst, w);
	let mut batch = w.batch(keychain_mask)?;
	batch.save_last_scanned_block(info)?;
	batch.commit()?;

	Ok(())
}

/// node height
pub fn node_height<'a, L, C, K>(
	wallet_inst: Arc<Mutex<Box<dyn WalletInst<'a, L, C, K>>>>,
	keychain_mask: Option<&SecretKey>,
) -> Result<NodeHeightResult, Error>
where
	L: WalletLCProvider<'a, C, K>,
	C: NodeClient + 'a,
	K: Keychain + 'a,
{
	let res = {
		wallet_lock!(wallet_inst, w);
		w.w2n_client().get_chain_tip()
	};
	match res {
		Ok(r) => Ok(NodeHeightResult {
			height: r.0,
			header_hash: r.1,
			updated_from_node: true,
		}),
		Err(_) => {
			let outputs = retrieve_outputs(wallet_inst, keychain_mask, &None, true, false, None)?;
			let height = match outputs.1.iter().map(|m| m.output.height).max() {
				Some(height) => height,
				None => 0,
			};
			Ok(NodeHeightResult {
				height,
				header_hash: "".to_owned(),
				updated_from_node: false,
			})
		}
	}
}

/// return whether slate was an invoice tx
pub fn context_is_invoice<'a, L, C, K>(
	wallet_inst: Arc<Mutex<Box<dyn WalletInst<'a, L, C, K>>>>,
	keychain_mask: Option<&SecretKey>,
	slate: &Slate,
) -> Result<bool, Error>
where
	L: WalletLCProvider<'a, C, K>,
	C: NodeClient + 'a,
	K: Keychain + 'a,
{
	let context = {
		wallet_lock!(wallet_inst, w);
		let context = w.get_private_context(keychain_mask, slate.id.as_bytes())?;
		context
	};
	Ok(context.is_invoice)
}

/// Experimental, wrap the entire definition of how a wallet's state is updated
pub fn update_wallet_state<'a, L, C, K>(
	wallet_inst: Arc<Mutex<Box<dyn WalletInst<'a, L, C, K>>>>,
	keychain_mask: Option<&SecretKey>,
	status_send_channel: &Option<Sender<StatusMessage>>,
	update_all: bool,
) -> Result<bool, Error>
where
	L: WalletLCProvider<'a, C, K>,
	C: NodeClient + 'a,
	K: Keychain + 'a,
{
	let parent_key_id = {
		wallet_lock!(wallet_inst, w);
		w.parent_key_id()
	};
	let client = {
		wallet_lock!(wallet_inst, w);
		w.w2n_client().clone()
	};

	// Step 1: Update outputs and transactions purely based on UTXO state
	if let Some(ref s) = status_send_channel {
		let _ = s.send(StatusMessage::UpdatingOutputs(
			"Updating outputs from node".to_owned(),
		));
	}
	let mut result = update_outputs(wallet_inst.clone(), keychain_mask, update_all)?;

	if !result {
		if let Some(ref s) = status_send_channel {
			let _ = s.send(StatusMessage::UpdateWarning(
				"Updater Thread unable to contact node".to_owned(),
			));
		}
		return Ok(result);
	}

	if let Some(ref s) = status_send_channel {
		let _ = s.send(StatusMessage::UpdatingTransactions(
			"Updating transactions".to_owned(),
		));
	}

	// Step 2: Update outstanding transactions with no change outputs by kernel
	let mut txs = {
		wallet_lock!(wallet_inst, w);
		updater::retrieve_txs(&mut **w, None, None, Some(&parent_key_id), true)?
	};
	result = update_txs_via_kernel(wallet_inst.clone(), keychain_mask, &mut txs)?;
	if !result {
		if let Some(ref s) = status_send_channel {
			let _ = s.send(StatusMessage::UpdateWarning(
				"Updater Thread unable to contact node".to_owned(),
			));
		}
		return Ok(result);
	}

	let mut token_txs = {
		wallet_lock!(wallet_inst, w);
		updater::retrieve_token_txs(&mut **w, None, None, Some(&parent_key_id), true)?
	};
	result = update_token_txs_via_kernel(wallet_inst.clone(), keychain_mask, &mut token_txs)?;
	if !result {
		return Ok(result);
	}

	// Step 3: Scan back a bit on the chain
	let res = client.get_chain_tip();
	// if we can't get the tip, don't continue
	let tip = match res {
		Ok(t) => t,
		Err(_) => {
			if let Some(ref s) = status_send_channel {
				let _ = s.send(StatusMessage::UpdateWarning(
					"Updater Thread unable to contact node".to_owned(),
				));
			}
			return Ok(false);
		}
	};

	// Check if this is a restored wallet that needs a full scan
	let last_scanned_block = {
		wallet_lock!(wallet_inst, w);
		match w.init_status()? {
			WalletInitStatus::InitNeedsScanning => ScannedBlockInfo {
				height: 0,
				hash: "".to_owned(),
				start_pmmr_index: 0,
				last_pmmr_index: 0,
			},
			WalletInitStatus::InitNoScanning => ScannedBlockInfo {
				height: tip.clone().0,
				hash: tip.clone().1,
				start_pmmr_index: 0,
				last_pmmr_index: 0,
			},
			WalletInitStatus::InitComplete => w.last_scanned_block()?,
		}
	};

	let start_index = last_scanned_block.height.saturating_sub(6);

	if last_scanned_block.height == 0 {
		let msg = "This wallet has not been scanned against the current chain. Beginning full scan... (this first scan may take a while, but subsequent scans will be much quicker)".to_string();
		if let Some(ref s) = status_send_channel {
			let _ = s.send(StatusMessage::FullScanWarn(msg));
		}
	}

	let mut info = scan::scan(
		wallet_inst.clone(),
		keychain_mask,
		false,
		start_index,
		tip.0,
		status_send_channel,
	)?;

	info.hash = tip.1;

	token_scan::token_scan(
		wallet_inst.clone(),
		keychain_mask,
		false,
		start_index,
		tip.0,
		status_send_channel,
	)?;

	{
		wallet_lock!(wallet_inst, w);
		let mut batch = w.batch(keychain_mask)?;
		batch.save_last_scanned_block(info)?;
		// init considered complete after first successful update
		batch.save_init_status(WalletInitStatus::InitComplete)?;
		batch.commit()?;
	}

	// Step 5: Cancel any transactions with an expired TTL
	for tx in txs {
		if let Some(e) = tx.ttl_cutoff_height {
			if tip.0 >= e {
				wallet_lock!(wallet_inst, w);
				let parent_key_id = w.parent_key_id();
				tx::cancel_tx(&mut **w, keychain_mask, &parent_key_id, Some(tx.id), None)?;
			}
		}
	}
	for tx in token_txs {
		if let Some(e) = tx.ttl_cutoff_height {
			if tip.0 >= e {
				wallet_lock!(wallet_inst, w);
				let parent_key_id = w.parent_key_id();
				tx::cancel_tx(&mut **w, keychain_mask, &parent_key_id, Some(tx.id), None)?;
			}
		}
	}

	Ok(result)
}

/// Check TTL
pub fn check_ttl<'a, T: ?Sized, C, K>(w: &mut T, slate: &Slate) -> Result<(), Error>
where
	T: WalletBackend<'a, C, K>,
	C: NodeClient + 'a,
	K: Keychain + 'a,
{
	// Refuse if TTL is expired
	let last_confirmed_height = w.last_confirmed_height()?;
	if slate.ttl_cutoff_height != 0 {
		if last_confirmed_height >= slate.ttl_cutoff_height {
			return Err(ErrorKind::TransactionExpired.into());
		}
	}
	Ok(())
}

/// Verify/validate arbitrary payment proof
/// Returns (whether this wallet is the sender, whether this wallet is the recipient)
pub fn verify_payment_proof<'a, L, C, K>(
	wallet_inst: Arc<Mutex<Box<dyn WalletInst<'a, L, C, K>>>>,
	keychain_mask: Option<&SecretKey>,
	proof: &PaymentProof,
) -> Result<(bool, bool), Error>
where
	L: WalletLCProvider<'a, C, K>,
	C: NodeClient + 'a,
	K: Keychain + 'a,
{
<<<<<<< HEAD
	let sender_pubkey = proof.sender_address.to_ed25519()?;
	let msg = tx::payment_proof_message(
		proof.token_type.clone(),
		proof.amount,
		&proof.excess,
		sender_pubkey,
	)?;
=======
	let sender_pubkey = proof.sender_address.pub_key;
	let msg = tx::payment_proof_message(proof.amount, &proof.excess, sender_pubkey)?;
>>>>>>> 5e20f5f0

	let (mut client, parent_key_id, keychain) = {
		wallet_lock!(wallet_inst, w);
		(
			w.w2n_client().clone(),
			w.parent_key_id(),
			w.keychain(keychain_mask)?,
		)
	};

	// Check kernel exists
	if proof.token_type.is_some() {
		match client.get_token_kernel(&proof.excess, None, None) {
			Err(e) => {
				return Err(ErrorKind::PaymentProof(format!(
					"Error retrieving kernel from chain: {}",
					e
				))
				.into());
			}
			Ok(None) => {
				return Err(ErrorKind::PaymentProof(format!(
					"Transaction token kernel with excess {:?} not found on chain",
					proof.excess
				))
				.into());
			}
			Ok(Some(_)) => {}
		};
	} else {
		match client.get_kernel(&proof.excess, None, None) {
			Err(e) => {
				return Err(ErrorKind::PaymentProof(format!(
					"Error retrieving kernel from chain: {}",
					e
				))
				.into());
			}
			Ok(None) => {
				return Err(ErrorKind::PaymentProof(format!(
					"Transaction kernel with excess {:?} not found on chain",
					proof.excess
				))
				.into());
			}
			Ok(Some(_)) => {}
		};
	}

	// Check Sigs
	let recipient_pubkey = proof.recipient_address.pub_key;
	if recipient_pubkey.verify(&msg, &proof.recipient_sig).is_err() {
		return Err(ErrorKind::PaymentProof("Invalid recipient signature".to_owned()).into());
	};

	let sender_pubkey = proof.sender_address.pub_key;
	if sender_pubkey.verify(&msg, &proof.sender_sig).is_err() {
		return Err(ErrorKind::PaymentProof("Invalid sender signature".to_owned()).into());
	};

	// for now, simple test as to whether one of the addresses belongs to this wallet
	let sec_key = address::address_from_derivation_path(&keychain, &parent_key_id, 0)?;
	let d_skey = match DalekSecretKey::from_bytes(&sec_key.0) {
		Ok(k) => k,
		Err(e) => {
			return Err(ErrorKind::ED25519Key(format!("{}", e)).into());
		}
	};
	let my_address_pubkey: DalekPublicKey = (&d_skey).into();

	let sender_mine = my_address_pubkey == sender_pubkey;
	let recipient_mine = my_address_pubkey == recipient_pubkey;

	Ok((sender_mine, recipient_mine))
}

/// Attempt to update outputs in wallet, return whether it was successful
fn update_outputs<'a, L, C, K>(
	wallet_inst: Arc<Mutex<Box<dyn WalletInst<'a, L, C, K>>>>,
	keychain_mask: Option<&SecretKey>,
	update_all: bool,
) -> Result<bool, Error>
where
	L: WalletLCProvider<'a, C, K>,
	C: NodeClient + 'a,
	K: Keychain + 'a,
{
	wallet_lock!(wallet_inst, w);
	let parent_key_id = w.parent_key_id();
	match updater::refresh_outputs(&mut **w, keychain_mask, &parent_key_id, update_all) {
		Ok(_) => Ok(true),
		Err(e) => {
			if let ErrorKind::InvalidKeychainMask = e.kind() {
				return Err(e);
			}
			Ok(false)
		}
	}
}

/// Update transactions that need to be validated via kernel lookup
fn update_txs_via_kernel<'a, L, C, K>(
	wallet_inst: Arc<Mutex<Box<dyn WalletInst<'a, L, C, K>>>>,
	keychain_mask: Option<&SecretKey>,
	txs: &mut Vec<TxLogEntry>,
) -> Result<bool, Error>
where
	L: WalletLCProvider<'a, C, K>,
	C: NodeClient + 'a,
	K: Keychain + 'a,
{
	let parent_key_id = {
		wallet_lock!(wallet_inst, w);
		w.parent_key_id()
	};

	let mut client = {
		wallet_lock!(wallet_inst, w);
		w.w2n_client().clone()
	};

	let height = match client.get_chain_tip() {
		Ok(h) => h.0,
		Err(_) => return Ok(false),
	};

	for tx in txs.iter_mut() {
		if tx.confirmed {
			continue;
		}
		if tx.amount_debited != 0 && tx.amount_credited != 0 {
			continue;
		}
		if let Some(e) = tx.kernel_excess {
			let res = client.get_kernel(&e, tx.kernel_lookup_min_height, Some(height));
			let kernel = match res {
				Ok(k) => k,
				Err(_) => return Ok(false),
			};
			if let Some(k) = kernel {
				debug!("Kernel Retrieved: {:?}", k);
				wallet_lock!(wallet_inst, w);
				let mut batch = w.batch(keychain_mask)?;
				tx.confirmed = true;
				tx.update_confirmation_ts();
				batch.save_tx_log_entry(tx.clone(), &parent_key_id)?;
				batch.commit()?;
			}
		} else {
			warn!("Attempted to update via kernel excess for transaction {:?}, but kernel excess was not stored", tx.tx_slate_id);
		}
	}
	Ok(true)
}

/// Update token transactions that need to be validated via kernel lookup
fn update_token_txs_via_kernel<'a, L, C, K>(
	wallet_inst: Arc<Mutex<Box<dyn WalletInst<'a, L, C, K>>>>,
	keychain_mask: Option<&SecretKey>,
	txs: &mut Vec<TokenTxLogEntry>,
) -> Result<bool, Error>
where
	L: WalletLCProvider<'a, C, K>,
	C: NodeClient + 'a,
	K: Keychain + 'a,
{
	let parent_key_id = {
		wallet_lock!(wallet_inst, w);
		w.parent_key_id()
	};

	let mut client = {
		wallet_lock!(wallet_inst, w);
		w.w2n_client().clone()
	};

	let height = match client.get_chain_tip() {
		Ok(h) => h.0,
		Err(_) => return Ok(false),
	};

	for tx in txs.iter_mut() {
		if tx.confirmed {
			continue;
		}
		if tx.amount_debited != 0 && tx.amount_credited != 0 {
			continue;
		}
		if let Some(e) = tx.token_kernel_excess {
			let res = client.get_token_kernel(&e, tx.kernel_lookup_min_height, Some(height));
			let kernel = match res {
				Ok(k) => k,
				Err(_) => return Ok(false),
			};
			if let Some(k) = kernel {
				debug!("Kernel Retrieved: {:?}", k);
				wallet_lock!(wallet_inst, w);
				let mut batch = w.batch(keychain_mask)?;
				tx.confirmed = true;
				tx.update_confirmation_ts();
				batch.save_token_tx_log_entry(tx.clone(), &parent_key_id)?;
				batch.commit()?;
			}
		} else {
			warn!("Attempted to update via kernel excess for token transaction {:?}, but kernel excess was not stored", tx.tx_slate_id);
		}
	}
	Ok(true)
}<|MERGE_RESOLUTION|>--- conflicted
+++ resolved
@@ -40,15 +40,10 @@
 use std::sync::mpsc::Sender;
 use std::sync::Arc;
 
-<<<<<<< HEAD
 use crate::internal::token_scan;
 use crate::types::{TokenTxLogEntry, TokenTxLogEntryType};
 use crate::{IssueTokenArgs, TokenOutputCommitMapping};
 
-const USER_MESSAGE_MAX_LEN: usize = 256;
-
-=======
->>>>>>> 5e20f5f0
 /// List of accounts
 pub fn accounts<'a, T: ?Sized, C, K>(w: &mut T) -> Result<Vec<AcctPathMapping>, Error>
 where
@@ -417,12 +412,14 @@
 		None => w.parent_key_id(),
 	};
 
-	let mut slate = tx::new_tx_slate(&mut *w, args.amount, None, 2, use_test_rng, None)?;
-
+	let mut slate = tx::new_tx_slate(&mut *w, args.amount, None, false, 2, use_test_rng, None)?;
+
+	let height = w.w2n_client().get_chain_tip()?.0;
 	let context = tx::fill_tx_to_slate(
 		&mut *w,
 		keychain_mask,
 		&mut slate,
+		height,
 		1,
 		1,
 		1,
@@ -431,7 +428,7 @@
 		use_test_rng,
 	)?;
 
-	selection::lock_tx_context(&mut *w, keychain_mask, &slate, &context)?;
+	selection::lock_tx_context(&mut *w, keychain_mask, &slate, height, &context, None)?;
 	Ok(slate)
 }
 
@@ -537,9 +534,9 @@
 			token_type: None,
 			amount: amount,
 			excess: excess,
-			recipient_address: OnionV3Address::from_bytes(proof.receiver_address.to_bytes()),
+			recipient_address: SlatepackAddress::new(&proof.receiver_address),
 			recipient_sig: r_sig,
-			sender_address: OnionV3Address::from_bytes(proof.sender_address.to_bytes()),
+			sender_address: SlatepackAddress::new(&proof.sender_address),
 			sender_sig: s_sig,
 		})
 	} else {
@@ -554,7 +551,6 @@
 				.into());
 			}
 		};
-<<<<<<< HEAD
 		let amount = if tx.token_amount_credited >= tx.token_amount_debited {
 			tx.token_amount_credited - tx.token_amount_debited
 		} else {
@@ -591,51 +587,12 @@
 			token_type: Some(tx.token_type),
 			amount: amount,
 			excess: excess,
-			recipient_address: OnionV3Address::from_bytes(proof.receiver_address.to_bytes()),
+			recipient_address: SlatepackAddress::new(&proof.receiver_address),
 			recipient_sig: r_sig,
-			sender_address: OnionV3Address::from_bytes(proof.sender_address.to_bytes()),
+			sender_address: SlatepackAddress::new(&proof.sender_address),
 			sender_sig: s_sig,
 		})
 	}
-=======
-		tx.amount_debited - tx.amount_credited - fee
-	};
-	let excess = match tx.kernel_excess {
-		Some(e) => e,
-		None => {
-			return Err(ErrorKind::PaymentProofRetrieval(
-				"Transaction does not contain kernel excess".into(),
-			)
-			.into());
-		}
-	};
-	let r_sig = match proof.receiver_signature {
-		Some(e) => e,
-		None => {
-			return Err(ErrorKind::PaymentProofRetrieval(
-				"Proof does not contain receiver signature ".into(),
-			)
-			.into());
-		}
-	};
-	let s_sig = match proof.sender_signature {
-		Some(e) => e,
-		None => {
-			return Err(ErrorKind::PaymentProofRetrieval(
-				"Proof does not contain sender signature ".into(),
-			)
-			.into());
-		}
-	};
-	Ok(PaymentProof {
-		amount: amount,
-		excess: excess,
-		recipient_address: SlatepackAddress::new(&proof.receiver_address),
-		recipient_sig: r_sig,
-		sender_address: SlatepackAddress::new(&proof.sender_address),
-		sender_sig: s_sig,
-	})
->>>>>>> 5e20f5f0
 }
 
 /// Initiate tx as sender
@@ -664,26 +621,16 @@
 	let mut slate = tx::new_tx_slate(
 		&mut *w,
 		args.amount,
+		args.token_type,
 		false,
 		2,
 		use_test_rng,
 		args.ttl_blocks,
 	)?;
 
-<<<<<<< HEAD
-	let mut slate = tx::new_tx_slate(
-		&mut *w,
-		args.amount,
-		args.token_type,
-		2,
-		use_test_rng,
-		args.ttl_blocks,
-	)?;
-=======
 	if let Some(v) = args.target_slate_version {
 		slate.version_info.version = v;
 	};
->>>>>>> 5e20f5f0
 
 	// if we just want to estimate, don't save a context, just send the results
 	// back
@@ -776,20 +723,16 @@
 		None => w.parent_key_id(),
 	};
 
-<<<<<<< HEAD
-	let message = match args.message {
-		Some(mut m) => {
-			m.truncate(USER_MESSAGE_MAX_LEN);
-			Some(m)
-		}
-		None => None,
-	};
-
-	let mut slate = tx::new_tx_slate(&mut *w, args.amount, args.token_type, 2, use_test_rng, None)?;
-=======
-	let mut slate = tx::new_tx_slate(&mut *w, args.amount, true, 2, use_test_rng, None)?;
+	let mut slate = tx::new_tx_slate(
+		&mut *w,
+		args.amount,
+		args.token_type,
+		true,
+		2,
+		use_test_rng,
+		None,
+	)?;
 	let height = w.w2n_client().get_chain_tip()?.0;
->>>>>>> 5e20f5f0
 	let context = tx::add_output_to_slate(
 		&mut *w,
 		keychain_mask,
@@ -1060,19 +1003,6 @@
 	K: Keychain + 'a,
 {
 	w.get_stored_tx(&format!("{}", id))
-}
-
-/// get stored tx
-pub fn get_stored_token_tx<'a, T: ?Sized, C, K>(
-	w: &T,
-	entry: &TokenTxLogEntry,
-) -> Result<Option<Transaction>, Error>
-where
-	T: WalletBackend<'a, C, K>,
-	C: NodeClient + 'a,
-	K: Keychain + 'a,
-{
-	w.get_stored_token_tx(entry)
 }
 
 /// Posts a transaction to the chain
@@ -1395,18 +1325,13 @@
 	C: NodeClient + 'a,
 	K: Keychain + 'a,
 {
-<<<<<<< HEAD
-	let sender_pubkey = proof.sender_address.to_ed25519()?;
+	let sender_pubkey = proof.sender_address.pub_key;
 	let msg = tx::payment_proof_message(
 		proof.token_type.clone(),
 		proof.amount,
 		&proof.excess,
 		sender_pubkey,
 	)?;
-=======
-	let sender_pubkey = proof.sender_address.pub_key;
-	let msg = tx::payment_proof_message(proof.amount, &proof.excess, sender_pubkey)?;
->>>>>>> 5e20f5f0
 
 	let (mut client, parent_key_id, keychain) = {
 		wallet_lock!(wallet_inst, w);
