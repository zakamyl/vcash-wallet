--- conflicted
+++ resolved
@@ -18,13 +18,8 @@
 //! remains for future needs
 
 use crate::slate::Slate;
-<<<<<<< HEAD
-use crate::slate_versions::v2::CoinbaseV2;
-use crate::slate_versions::v3::SlateV3;
-=======
 use crate::slate_versions::v3::{CoinbaseV3, SlateV3};
 use crate::slate_versions::v4::{CoinbaseV4, SlateV4};
->>>>>>> c42d5ddc
 use crate::types::CbData;
 use crate::Error;
 use std::convert::TryFrom;
@@ -36,29 +31,18 @@
 #[allow(missing_docs)]
 pub mod v4;
 
-#[allow(missing_docs)]
-pub mod v3;
-
 /// The most recent version of the slate
-<<<<<<< HEAD
-pub const CURRENT_SLATE_VERSION: u16 = 3;
-=======
 pub const CURRENT_SLATE_VERSION: u16 = 4;
->>>>>>> c42d5ddc
 
 /// The grin block header this slate is intended to be compatible with
-pub const GRIN_BLOCK_HEADER_VERSION: u16 = 3;
+pub const GRIN_BLOCK_HEADER_VERSION: u16 = 2;
 
 /// Existing versions of the slate
 #[derive(EnumIter, Serialize, Deserialize, Clone, Debug, PartialEq, PartialOrd, Eq, Ord)]
 pub enum SlateVersion {
-<<<<<<< HEAD
-	/// V2 (most current)
-=======
 	/// V4 (most current)
 	V4,
 	/// V3 (3.0.0 - 4.0.0)
->>>>>>> c42d5ddc
 	V3,
 }
 
@@ -67,13 +51,9 @@
 /// Versions are ordered newest to oldest so serde attempts to
 /// deserialize newer versions first, then falls back to older versions.
 pub enum VersionedSlate {
-<<<<<<< HEAD
-	/// Current (Grin 1.1.0 - 2.x (current))
-=======
 	/// Current (4.0.0 Onwards )
 	V4(SlateV4),
 	/// V2 (2.0.0 - 3.0.0)
->>>>>>> c42d5ddc
 	V3(SlateV3),
 }
 
@@ -81,10 +61,7 @@
 	/// Return slate version
 	pub fn version(&self) -> SlateVersion {
 		match *self {
-<<<<<<< HEAD
-=======
 			VersionedSlate::V4(_) => SlateVersion::V4,
->>>>>>> c42d5ddc
 			VersionedSlate::V3(_) => SlateVersion::V3,
 		}
 	}
@@ -92,24 +69,12 @@
 	/// convert this slate type to a specified older version
 	pub fn into_version(slate: Slate, version: SlateVersion) -> Result<VersionedSlate, Error> {
 		match version {
-<<<<<<< HEAD
-			SlateVersion::V3 => VersionedSlate::V3(slate.into()),
-			// Left here as a reminder of what needs to be inserted on
-			// the release of a new slate
-			/*SlateVersion::V0 => {
-				let s = SlateV2::from(slate);
-				let s = SlateV1::from(s);
-				let s = SlateV0::from(s);
-				VersionedSlate::V0(s)
-			}*/
-=======
 			SlateVersion::V4 => Ok(VersionedSlate::V4(slate.into())),
 			SlateVersion::V3 => {
 				let s = SlateV4::from(slate);
 				let s = SlateV3::try_from(&s)?;
 				Ok(VersionedSlate::V3(s))
 			}
->>>>>>> c42d5ddc
 		}
 	}
 }
@@ -117,14 +82,9 @@
 impl From<VersionedSlate> for Slate {
 	fn from(slate: VersionedSlate) -> Slate {
 		match slate {
-<<<<<<< HEAD
-			VersionedSlate::V3(s) => {
-				let s = SlateV3::from(s);
-=======
 			VersionedSlate::V4(s) => Slate::from(s),
 			VersionedSlate::V3(s) => {
 				let s = SlateV4::from(s);
->>>>>>> c42d5ddc
 				Slate::from(s)
 			}
 		}
@@ -146,12 +106,8 @@
 	/// convert this coinbase data to a specific versioned representation for the json api.
 	pub fn into_version(cb: CbData, version: SlateVersion) -> VersionedCoinbase {
 		match version {
-<<<<<<< HEAD
-			SlateVersion::V3 => VersionedCoinbase::V2(cb.into()),
-=======
 			SlateVersion::V4 => VersionedCoinbase::V4(cb.into()),
 			SlateVersion::V3 => VersionedCoinbase::V3(cb.into()),
->>>>>>> c42d5ddc
 		}
 	}
 }