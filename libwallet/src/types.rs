--- conflicted
+++ resolved
@@ -222,9 +222,6 @@
 
 	/// Retrieves a stored transaction from a TxLogEntry
 	fn get_stored_tx(&self, uuid: &str) -> Result<Option<Transaction>, Error>;
-
-	/// Retrieves a stored token transaction from a TokenTxLogEntry
-	fn get_stored_token_tx(&self, entry: &TokenTxLogEntry) -> Result<Option<Transaction>, Error>;
 
 	/// Create a new write batch to update or remove output data
 	fn batch<'a>(
@@ -636,7 +633,7 @@
 }
 
 impl ser::Readable for TokenOutputData {
-	fn read(reader: &mut dyn ser::Reader) -> Result<TokenOutputData, ser::Error> {
+	fn read<R: ser::Reader>(reader: &mut R) -> Result<TokenOutputData, ser::Error> {
 		let data = reader.read_bytes_len_prefix()?;
 		serde_json::from_slice(&data[..]).map_err(|_| ser::Error::CorruptedData)
 	}
@@ -761,18 +758,15 @@
 	/// store my inputs
 	/// Id, mmr_index (if known), amount
 	pub input_ids: Vec<(Identifier, Option<u64>, u64)>,
-<<<<<<< HEAD
 	/// store my token outputs + amounts between invocations
 	/// Id, mmr_index (if known), amount
 	pub token_output_ids: Vec<(Identifier, Option<u64>, u64)>,
 	/// store my token inputs
 	/// Id, mmr_index (if known), amount
 	pub token_input_ids: Vec<(Identifier, Option<u64>, u64)>,
-=======
 	/// store amount, so we can remove from slate if not
 	/// needed by the other party
 	pub amount: u64,
->>>>>>> 5e20f5f0
 	/// store the calculated fee
 	pub fee: u64,
 	/// Payment proof sender address derivation path, if needed
@@ -800,23 +794,16 @@
 		};
 		Context {
 			parent_key_id: parent_key_id.clone(),
-<<<<<<< HEAD
-			sec_key,
+			sec_key: sec_key.clone(),
 			token_sec_key,
-			sec_nonce,
-			input_ids: vec![],
-			output_ids: vec![],
-			token_output_ids: vec![],
-			token_input_ids: vec![],
-=======
-			sec_key: sec_key.clone(),
 			sec_nonce: sec_nonce.clone(),
 			initial_sec_key: sec_key.clone(),
 			initial_sec_nonce: sec_nonce.clone(),
 			input_ids: vec![],
 			output_ids: vec![],
 			amount: 0,
->>>>>>> 5e20f5f0
+			token_output_ids: vec![],
+			token_input_ids: vec![],
 			fee: 0,
 			payment_proof_derivation_index: None,
 			is_invoice,
@@ -1241,8 +1228,6 @@
 	#[serde(with = "secp_ser::opt_string_or_u64")]
 	#[serde(default)]
 	pub ttl_cutoff_height: Option<u64>,
-	/// Message data, stored as json
-	pub messages: Option<ParticipantMessages>,
 	/// Location of the store transaction, (reference or resending)
 	pub stored_tx: Option<String>,
 	/// Associated kernel excess, for later lookup if necessary
@@ -1272,7 +1257,7 @@
 }
 
 impl ser::Readable for TokenTxLogEntry {
-	fn read(reader: &mut dyn ser::Reader) -> Result<TokenTxLogEntry, ser::Error> {
+	fn read<R: ser::Reader>(reader: &mut R) -> Result<TokenTxLogEntry, ser::Error> {
 		let data = reader.read_bytes_len_prefix()?;
 		serde_json::from_slice(&data[..]).map_err(|_| ser::Error::CorruptedData)
 	}
@@ -1300,7 +1285,6 @@
 			token_amount_debited: 0,
 			fee: None,
 			ttl_cutoff_height: None,
-			messages: None,
 			stored_tx: None,
 			kernel_excess: None,
 			token_kernel_excess: None,
