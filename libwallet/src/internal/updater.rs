--- conflicted
+++ resolved
@@ -31,11 +31,12 @@
 use crate::grin_util::static_secp_instance;
 use crate::internal::keys;
 use crate::types::{
-	NodeClient, OutputData, OutputStatus, TokenOutputData, TokenTxLogEntry, TokenTxLogEntryType,
-	TxLogEntry, TxLogEntryType, WalletBackend, WalletInfo, WalletTokenInfo,
+	NodeClient, OutputData, OutputStatus, TxLogEntry, TxLogEntryType, WalletBackend, WalletInfo,
 };
-use crate::{BlockFees, CbData, OutputCommitMapping, TokenOutputCommitMapping};
-
+use crate::{BlockFees, CbData, OutputCommitMapping};
+
+use crate::types::{TokenOutputData, TokenTxLogEntry, TokenTxLogEntryType, WalletTokenInfo};
+use crate::TokenOutputCommitMapping;
 /// Retrieve all of the outputs (doesn't attempt to update from node)
 pub fn retrieve_outputs<'a, T: ?Sized, C, K>(
 	wallet: &mut T,
@@ -120,8 +121,8 @@
 		outputs = outputs
 			.iter()
 			.filter(|o| o.root_key_id == *k)
-			.map(|o| o.clone())
-			.collect();
+			.cloned()
+			.collect()
 	}
 
 	outputs.sort_by_key(|out| out.n_child);
@@ -131,9 +132,9 @@
 		.into_iter()
 		.map(|output| {
 			let commit = match output.commit.clone() {
-				Some(c) => pedersen::Commitment::from_vec(util::from_hex(c).unwrap()),
+				Some(c) => pedersen::Commitment::from_vec(util::from_hex(&c).unwrap()),
 				None => keychain
-					.commit(output.value, &output.key_id, &SwitchCommitmentType::Regular)
+					.commit(output.value, &output.key_id, SwitchCommitmentType::Regular)
 					.unwrap(), // TODO: proper support for different switch commitment schemes
 			};
 			TokenOutputCommitMapping { output, commit }
@@ -221,7 +222,8 @@
 					!tx_entry.confirmed
 						&& (tx_entry.tx_type == TokenTxLogEntryType::TokenTxReceived
 							|| tx_entry.tx_type == TokenTxLogEntryType::TokenTxSent
-							|| tx_entry.tx_type == TokenTxLogEntryType::TokenIssue)
+							|| tx_entry.tx_type == TokenTxLogEntryType::TokenIssue
+							|| tx_entry.tx_type == TokenTxLogEntryType::TokenTxReverted)
 				}
 				false => true,
 			};
@@ -279,21 +281,10 @@
 		false => unspents
 			.into_iter()
 			.filter(|x| match x.tx_log_entry.as_ref() {
-<<<<<<< HEAD
 				Some(t) => {
-					if let Some(_) = tx_entries.iter().find(|&te| te.id == *t) {
-						true
-					} else {
-						if let Some(_) = token_tx_entries.iter().find(|&te| te.id == *t) {
-							true
-						} else {
-							false
-						}
-					}
+					tx_entries.iter().any(|te| te.id == *t)
+						|| token_tx_entries.iter().any(|te| te.id == *t)
 				}
-=======
-				Some(t) => tx_entries.iter().any(|te| te.id == *t),
->>>>>>> c42d5ddc
 				None => true,
 			})
 			.collect(),
@@ -325,16 +316,16 @@
 	keychain_mask: Option<&SecretKey>,
 	parent_key_id: &Identifier,
 	update_all: bool,
-) -> Result<HashMap<String, HashMap<pedersen::Commitment, (Identifier, Option<u64>)>>, Error>
-where
-	T: WalletBackend<'a, C, K>,
-	C: NodeClient + 'a,
-	K: Keychain + 'a,
-{
-	let mut wallet_outputs: HashMap<
-		String,
-		HashMap<pedersen::Commitment, (Identifier, Option<u64>)>,
-	> = HashMap::new();
+) -> Result<
+	HashMap<String, HashMap<pedersen::Commitment, (Identifier, Option<u64>, Option<u32>, bool)>>,
+	Error,
+>
+where
+	T: WalletBackend<'a, C, K>,
+	C: NodeClient + 'a,
+	K: Keychain + 'a,
+{
+	let mut wallet_outputs = HashMap::new();
 	let keychain = wallet.keychain(keychain_mask)?;
 	let unspents: Vec<TokenOutputData> = wallet
 		.token_iter()
@@ -344,17 +335,11 @@
 	let tx_entries = retrieve_token_txs(wallet, None, None, Some(&parent_key_id), true)?;
 
 	// Only select outputs that are actually involved in an outstanding transaction
-	let unspents: Vec<TokenOutputData> = match update_all {
+	let unspents = match update_all {
 		false => unspents
 			.into_iter()
 			.filter(|x| match x.tx_log_entry.as_ref() {
-				Some(t) => {
-					if let Some(_) = tx_entries.iter().find(|&te| te.id == *t) {
-						true
-					} else {
-						false
-					}
-				}
+				Some(t) => tx_entries.iter().any(|te| te.id == *t),
 				None => true,
 			})
 			.collect(),
@@ -363,15 +348,21 @@
 
 	for out in unspents {
 		let commit = match out.commit.clone() {
-			Some(c) => pedersen::Commitment::from_vec(util::from_hex(c).unwrap()),
+			Some(c) => pedersen::Commitment::from_vec(util::from_hex(&c).unwrap()),
 			None => keychain
-				.commit(out.value, &out.key_id, &SwitchCommitmentType::Regular)
+				.commit(out.value, &out.key_id, SwitchCommitmentType::Regular)
 				.unwrap(), // TODO: proper support for different switch commitment schemes
 		};
 		let token_maps = wallet_outputs
 			.entry(out.token_type)
 			.or_insert(HashMap::new());
-		token_maps.insert(commit, (out.key_id.clone(), out.mmr_index));
+		let val = (
+			out.key_id.clone(),
+			out.mmr_index,
+			out.tx_log_entry,
+			out.status == OutputStatus::Unspent,
+		);
+		token_maps.insert(commit, val);
 	}
 	Ok(wallet_outputs)
 }
@@ -417,7 +408,7 @@
 pub fn cancel_token_tx_and_outputs<'a, T: ?Sized, C, K>(
 	wallet: &mut T,
 	keychain_mask: Option<&SecretKey>,
-	tx: TokenTxLogEntry,
+	mut tx: TokenTxLogEntry,
 	outputs: Vec<OutputData>,
 	token_outputs: Vec<TokenOutputData>,
 	parent_key_id: &Identifier,
@@ -431,7 +422,7 @@
 
 	for mut o in outputs {
 		// unlock locked outputs
-		if o.status == OutputStatus::Unconfirmed {
+		if o.status == OutputStatus::Unconfirmed || o.status == OutputStatus::Reverted {
 			batch.delete(&o.key_id, &o.mmr_index)?;
 		}
 		if o.status == OutputStatus::Locked {
@@ -442,7 +433,7 @@
 
 	for mut o in token_outputs {
 		// unlock locked outputs
-		if o.status == OutputStatus::Unconfirmed {
+		if o.status == OutputStatus::Unconfirmed || o.status == OutputStatus::Reverted {
 			batch.token_delete(&o.key_id, &o.mmr_index)?;
 		}
 		if o.status == OutputStatus::Locked {
@@ -450,12 +441,12 @@
 			batch.save_token(o)?;
 		}
 	}
-	let mut tx = tx.clone();
-	if tx.tx_type == TokenTxLogEntryType::TokenTxSent {
-		tx.tx_type = TokenTxLogEntryType::TokenTxSentCancelled;
-	}
-	if tx.tx_type == TokenTxLogEntryType::TokenTxReceived {
-		tx.tx_type = TokenTxLogEntryType::TokenTxReceivedCancelled;
+	match tx.tx_type {
+		TokenTxLogEntryType::TokenTxSent => tx.tx_type = TokenTxLogEntryType::TokenTxSentCancelled,
+		TokenTxLogEntryType::TokenTxReceived | TokenTxLogEntryType::TokenTxReverted => {
+			tx.tx_type = TokenTxLogEntryType::TokenTxReceivedCancelled
+		}
+		_ => {}
 	}
 	batch.save_token_tx_log_entry(tx, parent_key_id)?;
 	batch.commit()?;
@@ -587,8 +578,9 @@
 pub fn apply_api_token_outputs<'a, T: ?Sized, C, K>(
 	wallet: &mut T,
 	keychain_mask: Option<&SecretKey>,
-	wallet_outputs: &HashMap<pedersen::Commitment, (Identifier, Option<u64>)>,
+	wallet_outputs: &HashMap<pedersen::Commitment, (Identifier, Option<u64>, Option<u32>, bool)>,
 	api_outputs: &HashMap<pedersen::Commitment, (String, String, u64, u64)>,
+	reverted_kernels: HashSet<u32>,
 	height: u64,
 	parent_key_id: &Identifier,
 ) -> Result<(), Error>
@@ -613,16 +605,22 @@
 			return Ok(());
 		}
 		let mut batch = wallet.batch(keychain_mask)?;
-		for (commit, (id, mmr_index)) in wallet_outputs.iter() {
+		for (commit, (id, mmr_index, _, _)) in wallet_outputs.iter() {
 			if let Ok(mut output) = batch.get_token(id, mmr_index) {
 				match api_outputs.get(&commit) {
 					Some(o) => {
-						if output.status == OutputStatus::Unconfirmed {
+						if output.status == OutputStatus::Unconfirmed
+							|| output.status == OutputStatus::Reverted
+						{
 							let tx = batch.token_tx_log_iter().find(|t| {
 								Some(t.id) == output.tx_log_entry
 									&& t.parent_key_id == *parent_key_id
 							});
 							if let Some(mut t) = tx {
+								if t.tx_type == TokenTxLogEntryType::TokenTxReverted {
+									t.tx_type = TokenTxLogEntryType::TokenTxReceived;
+									t.reverted_after = None;
+								}
 								t.update_confirmation_ts();
 								t.confirmed = true;
 								batch.save_token_tx_log_entry(t, &parent_key_id)?;
@@ -631,9 +629,31 @@
 						output.height = o.2;
 						output.mark_unspent();
 					}
-					None => output.mark_spent(),
+					None => {
+						if output
+							.tx_log_entry
+							.map(|i| reverted_kernels.contains(&i))
+							.unwrap_or(false)
+						{
+							output.mark_reverted();
+						} else {
+							output.mark_spent();
+						}
+					}
 				};
 				batch.save_token(output)?;
+			}
+		}
+
+		for mut tx in batch.token_tx_log_iter() {
+			if reverted_kernels.contains(&tx.id) && tx.parent_key_id == *parent_key_id {
+				tx.tx_type = TokenTxLogEntryType::TokenTxReverted;
+				tx.reverted_after = tx.confirmation_ts.clone().and_then(|t| {
+					let now = chrono::Utc::now();
+					(now - t).to_std().ok()
+				});
+				tx.confirmed = false;
+				batch.save_token_tx_log_entry(tx, &parent_key_id)?;
 			}
 		}
 
@@ -689,7 +709,6 @@
 	Ok(())
 }
 
-<<<<<<< HEAD
 /// Builds a single api query to retrieve the latest token output data from the node.
 /// So we can refresh the local wallet token outputs.
 fn refresh_token_output_state<'a, T: ?Sized, C, K>(
@@ -699,20 +718,11 @@
 	parent_key_id: &Identifier,
 	update_all: bool,
 ) -> Result<(), Error>
-=======
-fn find_reverted_kernels<'a, T: ?Sized, C, K>(
-	wallet: &mut T,
-	wallet_outputs: &HashMap<pedersen::Commitment, (Identifier, Option<u64>, Option<u32>, bool)>,
-	api_outputs: &HashMap<pedersen::Commitment, (String, u64, u64)>,
-	parent_key_id: &Identifier,
-) -> Result<HashSet<u32>, Error>
->>>>>>> c42d5ddc
-where
-	T: WalletBackend<'a, C, K>,
-	C: NodeClient + 'a,
-	K: Keychain + 'a,
-{
-<<<<<<< HEAD
+where
+	T: WalletBackend<'a, C, K>,
+	C: NodeClient + 'a,
+	K: Keychain + 'a,
+{
 	debug!("Refreshing wallet token outputs");
 
 	// build a local map of wallet outputs keyed by commit
@@ -722,16 +732,23 @@
 
 	for (token_type, token_outputs) in wallet_outputs.iter() {
 		debug!("Refreshing wallet token outputs for:{}", token_type);
-		let wallet_output_keys = token_outputs.keys().map(|commit| commit.clone()).collect();
+		let wallet_output_keys = token_outputs.keys().copied().collect();
 
 		let api_outputs = wallet
 			.w2n_client()
 			.get_token_outputs_from_node(token_type.clone(), wallet_output_keys)?;
+
+		// For any disappeared output, check the on-chain status of the corresponding transaction kernel
+		// If it is no longer present, the transaction was reverted due to a re-org
+		let reverted_kernels =
+			find_reverted_token_kernels(wallet, &wallet_outputs, &api_outputs, parent_key_id)?;
+
 		apply_api_token_outputs(
 			wallet,
 			keychain_mask,
 			&token_outputs,
 			&api_outputs,
+			reverted_kernels,
 			height,
 			parent_key_id,
 		)?;
@@ -739,7 +756,19 @@
 
 	clean_old_unconfirmed(wallet, keychain_mask, height)?;
 	Ok(())
-=======
+}
+
+fn find_reverted_kernels<'a, T: ?Sized, C, K>(
+	wallet: &mut T,
+	wallet_outputs: &HashMap<pedersen::Commitment, (Identifier, Option<u64>, Option<u32>, bool)>,
+	api_outputs: &HashMap<pedersen::Commitment, (String, u64, u64)>,
+	parent_key_id: &Identifier,
+) -> Result<HashSet<u32>, Error>
+where
+	T: WalletBackend<'a, C, K>,
+	C: NodeClient + 'a,
+	K: Keychain + 'a,
+{
 	let mut client = wallet.w2n_client().clone();
 	let mut ids = HashSet::new();
 
@@ -774,7 +803,61 @@
 	}
 
 	Ok(reverted)
->>>>>>> c42d5ddc
+}
+
+fn find_reverted_token_kernels<'a, T: ?Sized, C, K>(
+	wallet: &mut T,
+	wallet_token_outputs: &HashMap<
+		String,
+		HashMap<pedersen::Commitment, (Identifier, Option<u64>, Option<u32>, bool)>,
+	>,
+	api_outputs: &HashMap<pedersen::Commitment, (String, String, u64, u64)>,
+	parent_key_id: &Identifier,
+) -> Result<HashSet<u32>, Error>
+where
+	T: WalletBackend<'a, C, K>,
+	C: NodeClient + 'a,
+	K: Keychain + 'a,
+{
+	let mut client = wallet.w2n_client().clone();
+	let mut ids = HashSet::new();
+
+	// Get transaction IDs for outputs that are no longer unspent
+	for (_, token_outputs) in wallet_token_outputs {
+		for (commit, (_, _, tx_id, was_unspent)) in token_outputs {
+			if let Some(tx_id) = *tx_id {
+				if *was_unspent && !api_outputs.contains_key(commit) {
+					ids.insert(tx_id);
+				}
+			}
+		}
+	}
+
+	// Get corresponding kernels
+	let kernels = wallet
+		.token_tx_log_iter()
+		.filter(|t| {
+			ids.contains(&t.id)
+				&& t.parent_key_id == *parent_key_id
+				&& t.tx_type == TokenTxLogEntryType::TokenTxReceived
+		})
+		.filter_map(|t| {
+			t.kernel_excess
+				.map(|e| (t.id, e, t.kernel_lookup_min_height))
+		});
+
+	// Check each of the kernels on-chain
+	let mut reverted = HashSet::new();
+	for (id, excess, min_height) in kernels {
+		if client
+			.get_token_kernel(&excess, min_height, None)?
+			.is_none()
+		{
+			reverted.insert(id);
+		}
+	}
+
+	Ok(reverted)
 }
 
 fn clean_old_unconfirmed<'a, T: ?Sized, C, K>(
@@ -875,6 +958,7 @@
 				amount_awaiting_confirmation: 0,
 				amount_locked: 0,
 				amount_currently_spendable: 0,
+				amount_reverted: 0,
 			});
 		match out.status {
 			OutputStatus::Unspent => {
@@ -895,6 +979,7 @@
 			OutputStatus::Locked => {
 				token_info.amount_locked += out.value;
 			}
+			OutputStatus::Reverted => token_info.amount_reverted += out.value,
 			OutputStatus::Spent => {}
 		}
 	}
@@ -913,11 +998,8 @@
 		amount_immature: immature_total,
 		amount_locked: locked_total,
 		amount_currently_spendable: unspent_total,
-<<<<<<< HEAD
+		amount_reverted: reverted_total,
 		token_infos: tokens,
-=======
-		amount_reverted: reverted_total,
->>>>>>> c42d5ddc
 	})
 }
 
