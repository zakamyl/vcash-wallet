--- conflicted
+++ resolved
@@ -274,23 +274,34 @@
 	#[fail(display = "Transaction Expired")]
 	TransactionExpired,
 
-<<<<<<< HEAD
 	/// Unreach Token Support Height
 	#[fail(display = "Can't deal token transaction util reach token support height")]
 	UnreachTokenSupportHeight,
-=======
+
 	/// Kernel features args don't exist
 	#[fail(display = "Kernel Features Arg {} missing", _0)]
 	KernelFeaturesMissing(String),
 
+	/// Kernel features args don't exist
+	#[fail(display = "Token Kernel Features Arg {} missing", _0)]
+	TokenKernelFeaturesMissing(String),
+
 	/// Unknown Kernel Feature
 	#[fail(display = "Unknown Kernel Feature: {}", _0)]
 	UnknownKernelFeatures(u8),
 
+	/// Unknown Token Kernel Feature
+	#[fail(display = "Unknown Token Kernel Feature: {}", _0)]
+	UnknownTokenKernelFeatures(u8),
+
 	/// Invalid Kernel Feature
 	#[fail(display = "Invalid Kernel Feature: {}", _0)]
 	InvalidKernelFeatures(u8),
 
+	/// Invalid Token Kernel Feature
+	#[fail(display = "Invalid Token Kernel Feature: {}", _0)]
+	InvalidTokenKernelFeatures(u8),
+
 	/// Invalid Slatepack Data
 	#[fail(display = "Invalid Slatepack Data: {}", _0)]
 	InvalidSlatepackData(String),
@@ -310,7 +321,6 @@
 	/// Slatepack address parsing error
 	#[fail(display = "SlatepackAddress error: {}", _0)]
 	SlatepackAddress(String),
->>>>>>> 5e20f5f0
 
 	/// Other
 	#[fail(display = "Generic error: {}", _0)]
