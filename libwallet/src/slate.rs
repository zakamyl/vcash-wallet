// Copyright 2019 The Grin Developers
//
// Licensed under the Apache License, Version 2.0 (the "License");
// you may not use this file except in compliance with the License.
// You may obtain a copy of the License at
//
//     http://www.apache.org/licenses/LICENSE-2.0
//
// Unless required by applicable law or agreed to in writing, software
// distributed under the License is distributed on an "AS IS" BASIS,
// WITHOUT WARRANTIES OR CONDITIONS OF ANY KIND, either express or implied.
// See the License for the specific language governing permissions and
// limitations under the License.

//! Functions for building partial transactions to be passed
//! around during an interactive wallet exchange

use crate::error::{Error, ErrorKind};
use crate::grin_core::core::amount_to_hr_string;
use crate::grin_core::core::transaction::{
	Input, Inputs, KernelFeatures, NRDRelativeHeight, Output, OutputFeatures, Transaction,
	TxKernel, Weighting,
};
use crate::grin_core::core::transaction::{
	TokenInput, TokenKernelFeatures, TokenKey, TokenOutput, TokenTxKernel,
};
use crate::grin_core::core::verifier_cache::LruVerifierCache;
use crate::grin_core::libtx::{aggsig, build, proof::ProofBuild, tx_fee};
use crate::grin_core::map_vec;
use crate::grin_keychain::{BlindSum, BlindingFactor, Identifier, Keychain};
use crate::grin_util::secp::key::{PublicKey, SecretKey};
use crate::grin_util::secp::pedersen::Commitment;
use crate::grin_util::secp::Signature;
use crate::grin_util::{secp, static_secp_instance, RwLock};
use ed25519_dalek::PublicKey as DalekPublicKey;
use ed25519_dalek::Signature as DalekSignature;
use rand::rngs::mock::StepRng;
use rand::thread_rng;
use serde::ser::{Serialize, Serializer};
use serde_json;
use std::fmt;
use std::sync::Arc;
use uuid::Uuid;

use crate::slate_versions::v4::{
	CommitsV4, KernelFeaturesArgsV4, OutputFeaturesV4, ParticipantDataV4, PaymentInfoV4,
	SlateStateV4, SlateV4, VersionCompatInfoV4,
};
use crate::slate_versions::VersionedSlate;
use crate::slate_versions::{CURRENT_SLATE_VERSION, GRIN_BLOCK_HEADER_VERSION};

use crate::grin_core::core::committed::Committed;
use crate::slate_versions::v4::{TokenCommitsV4, TokenInputV4, TokenOutputV4, TokenTxKernelV4};

#[derive(Debug, Clone)]
pub struct PaymentInfo {
	/// Sender address
	pub sender_address: DalekPublicKey,
	/// Receiver address
	pub receiver_address: DalekPublicKey,
	/// Receiver signature
	pub receiver_signature: Option<DalekSignature>,
}

/// Public data for each participant in the slate
#[derive(Debug, Clone)]
pub struct ParticipantData {
	/// Public key corresponding to private blinding factor
	pub public_blind_excess: PublicKey,
	/// Public key corresponding to private nonce
	pub public_nonce: PublicKey,
	/// Public partial signature
	pub part_sig: Option<Signature>,
}

impl ParticipantData {
	/// A helper to return whether this participant
	/// has completed round 1 and round 2;
	/// Round 1 has to be completed before instantiation of this struct
	/// anyhow, and for each participant consists of:
	/// -Inputs added to transaction
	/// -Outputs added to transaction
	/// -Public signature nonce chosen and added
	/// -Public contribution to blinding factor chosen and added
	/// Round 2 can only be completed after all participants have
	/// performed round 1, and adds:
	/// -Part sig is filled out
	pub fn is_complete(&self) -> bool {
		self.part_sig.is_some()
	}
}

/// A 'Slate' is passed around to all parties to build up all of the public
/// transaction data needed to create a finalized transaction. Callers can pass
/// the slate around by whatever means they choose, (but we can provide some
/// binary or JSON serialization helpers here).

#[derive(Debug, Clone)]
pub struct Slate {
	/// Versioning info
	pub version_info: VersionCompatInfo,
	/// The number of participants intended to take part in this transaction
	pub num_participants: u8,
	/// Unique transaction ID, selected by sender
	pub id: Uuid,
	/// Slate state
	pub state: SlateState,
	/// The core transaction data:
	/// inputs, outputs, kernels, kernel offset
	/// Optional as of V4 to allow for a compact
	/// transaction initiation
	pub tx: Option<Transaction>,
	/// base amount (excluding fee)
	pub amount: u64,
	/// tx token type
	pub token_type: Option<String>,
	/// fee amount
	pub fee: u64,
	/// TTL, the block height at which wallets
	/// should refuse to process the transaction and unlock all
	/// associated outputs
	pub ttl_cutoff_height: u64,
	/// Kernel Features flag -
	/// 	0: plain
	/// 	1: coinbase (invalid)
	/// 	2: height_locked
	/// 	3: NRD
	pub kernel_features: u8,
<<<<<<< HEAD
	/// Token Kernel Features flag -
	/// 	0: plain token
	/// 	1: issue token
	/// 	2: height_locked
	pub token_kernel_features: u8,
	/// Offset, needed when posting of tranasction is deferred
=======
	/// Offset, needed when posting of transasction is deferred
>>>>>>> c0e68ec3
	pub offset: BlindingFactor,
	/// Participant data, each participant in the transaction will
	/// insert their public data here. For now, 0 is sender and 1
	/// is receiver, though this will change for multi-party
	pub participant_data: Vec<ParticipantData>,
	/// Payment Proof
	pub payment_proof: Option<PaymentInfo>,
	/// Kernel features arguments
	pub kernel_features_args: Option<KernelFeaturesArgs>,
<<<<<<< HEAD
	/// Token Kernel features arguments
	pub token_kernel_features_args: Option<KernelFeaturesArgs>,
	//TODO: Remove post HF3
	/// participant ID, only stored for compatibility with V3 slates
	/// not serialized anywhere
	pub participant_id: Option<PublicKey>,
=======
>>>>>>> c0e68ec3
}

impl fmt::Display for Slate {
	fn fmt(&self, f: &mut fmt::Formatter) -> fmt::Result {
		write!(f, "{}", serde_json::to_string_pretty(&self).unwrap())
	}
}

/// Slate state definition
#[derive(Debug, Clone, PartialEq, Eq)]
pub enum SlateState {
	/// Unknown, coming from earlier slate versions
	Unknown,
	/// Standard flow, freshly init
	Standard1,
	/// Standard flow, return journey
	Standard2,
	/// Standard flow, ready for transaction posting
	Standard3,
	/// Invoice flow, freshly init
	Invoice1,
	///Invoice flow, return journey
	Invoice2,
	/// Invoice flow, ready for tranasction posting
	Invoice3,
}

impl fmt::Display for SlateState {
	fn fmt(&self, f: &mut fmt::Formatter) -> fmt::Result {
		let res = match self {
			SlateState::Unknown => "UN",
			SlateState::Standard1 => "S1",
			SlateState::Standard2 => "S2",
			SlateState::Standard3 => "S3",
			SlateState::Invoice1 => "I1",
			SlateState::Invoice2 => "I2",
			SlateState::Invoice3 => "I3",
		};
		write!(f, "{}", res)
	}
}

#[derive(Debug, Clone, PartialEq, Eq)]
/// Kernel features arguments definition
pub struct KernelFeaturesArgs {
	/// Lock height, for HeightLocked (also NRD relative lock height)
	pub lock_height: u64,
}

impl Default for KernelFeaturesArgs {
	fn default() -> KernelFeaturesArgs {
		KernelFeaturesArgs { lock_height: 0 }
	}
}

/// Versioning and compatibility info about this slate
#[derive(Debug, Clone)]
pub struct VersionCompatInfo {
	/// The current version of the slate format
	pub version: u16,
	/// The grin block header version this slate is intended for
	pub block_header_version: u16,
}

impl Slate {
	/// Return the transaction, throwing an error if it doesn't exist
	/// to be used at points in the code where the existence of a transaction
	/// is assumed
	pub fn tx_or_err(&self) -> Result<&Transaction, Error> {
		match &self.tx {
			Some(t) => Ok(t),
			None => Err(ErrorKind::SlateTransactionRequired.into()),
		}
	}

	/// As above, but return mutable reference
	pub fn tx_or_err_mut(&mut self) -> Result<&mut Transaction, Error> {
		match &mut self.tx {
			Some(t) => Ok(t),
			None => Err(ErrorKind::SlateTransactionRequired.into()),
		}
	}

	/// number of participants
	pub fn num_participants(&self) -> u8 {
		match self.num_participants {
			0 => 2,
			n => n,
		}
	}

	/// Recieve a slate, upgrade it to the latest version internally
	/// Throw error if this can't be done
	pub fn deserialize_upgrade(slate_json: &str) -> Result<Slate, Error> {
		let v_slate: VersionedSlate =
			serde_json::from_str(slate_json).map_err(|_| ErrorKind::SlateVersionParse)?;
		Slate::upgrade(v_slate)
	}

	/// Upgrade a versioned slate
	pub fn upgrade(v_slate: VersionedSlate) -> Result<Slate, Error> {
		let v4: SlateV4 = match v_slate {
			VersionedSlate::V4(s) => s,
		};
		Ok(v4.into())
	}
	/// Compact the slate for initial sending, storing the excess + offset explicit
	/// and removing my input/output data
	/// This info must be stored in the context for repopulation later
	pub fn compact(&mut self) -> Result<(), Error> {
		self.tx = None;
		Ok(())
	}

	/// Build a new empty transaction.
	/// Wallet currently only supports tx with "features and commit" inputs.
	pub fn empty_transaction() -> Transaction {
		let mut tx = Transaction::empty();
		tx.body = tx.body.replace_inputs(Inputs::FeaturesAndCommit(vec![]));
		tx
	}

	/// Create a new slate
	pub fn blank(num_participants: u8, is_invoice: bool) -> Slate {
		let np = match num_participants {
			0 => 2,
			n => n,
		};
		let state = match is_invoice {
			true => SlateState::Invoice1,
			false => SlateState::Standard1,
		};
		Slate {
			num_participants: np, // assume 2 if not present
			id: Uuid::new_v4(),
			state,
			tx: Some(Slate::empty_transaction()),
			amount: 0,
			token_type: None,
			fee: 0,
			ttl_cutoff_height: 0,
			kernel_features: 0,
			token_kernel_features: 0,
			offset: BlindingFactor::zero(),
			participant_data: vec![],
			version_info: VersionCompatInfo {
				version: CURRENT_SLATE_VERSION,
				block_header_version: GRIN_BLOCK_HEADER_VERSION,
			},
			payment_proof: None,
			kernel_features_args: None,
			token_kernel_features_args: None,
		}
	}
	/// Removes any signature data that isn't mine, for compacting
	/// slates for a return journey
	pub fn remove_other_sigdata<K>(
		&mut self,
		keychain: &K,
		sec_nonce: &SecretKey,
		sec_key: &SecretKey,
		token_sec_key: &SecretKey,
	) -> Result<(), Error>
	where
		K: Keychain,
	{
		let key = match self.token_type.clone() {
			Some(_) => token_sec_key,
			None => sec_key,
		};
		let pub_nonce = PublicKey::from_secret_key(keychain.secp(), &sec_nonce)?;
		let pub_key = PublicKey::from_secret_key(keychain.secp(), key)?;
		self.participant_data = self
			.participant_data
			.clone()
			.into_iter()
			.filter(|v| v.public_nonce == pub_nonce && v.public_blind_excess == pub_key)
			.collect();
		Ok(())
	}

	/// Adds selected inputs and outputs to the slate's transaction
	/// Returns blinding factor
	pub fn add_transaction_elements<K, B>(
		&mut self,
		keychain: &K,
		builder: &B,
		elems: Vec<Box<build::Append<K, B>>>,
	) -> Result<(BlindingFactor, BlindingFactor), Error>
	where
		K: Keychain,
		B: ProofBuild,
	{
		self.update_kernel()?;
		self.update_token_kernel()?;
		if elems.is_empty() {
			return Ok((BlindingFactor::zero(), BlindingFactor::zero()));
		}
<<<<<<< HEAD
		let (tx, blind, token_bind) =
			build::partial_transaction(self.tx_or_err()?.clone(), elems, keychain, builder)?;
=======
		let (tx, blind) =
			build::partial_transaction(self.tx_or_err()?.clone(), &elems, keychain, builder)?;
>>>>>>> c0e68ec3
		self.tx = Some(tx);
		Ok((blind, token_bind))
	}

	/// Update the tx kernel based on kernel features derived from the current slate.
	/// The fee may change as we build a transaction and we need to
	/// update the tx kernel to reflect this during the tx building process.
	pub fn update_kernel(&mut self) -> Result<(), Error> {
		self.tx = Some(
			self.tx_or_err()?
				.clone()
				.replace_kernel(TxKernel::with_features(self.kernel_features()?)),
		);
		Ok(())
	}

	/// Update the tx token kernel based on token kernel features derived from the current slate.
	/// update the tx token kernel to reflect this during the tx building process.
	pub fn update_token_kernel(&mut self) -> Result<(), Error> {
		if self.token_type.is_some() {
			let token_type = TokenKey::from_hex(self.token_type.clone().unwrap().as_str()).unwrap();
			self.tx = Some(
				self.tx_or_err()?.clone().replace_token_kernel(
					TokenTxKernel::with_features(self.token_kernel_features()?)
						.with_token_type(token_type),
				),
			);
		}
		Ok(())
	}

	/// Construct Issue Token tx Kernel
	pub fn construct_issue_token_kernel<K>(
		&mut self,
		keychain: &K,
		amount: u64,
		output_id: &Identifier,
	) -> Result<(), Error>
	where
		K: Keychain,
	{
		if self.token_type.is_some() {
			let feature = TokenKernelFeatures::IssueToken;
			let token_type = TokenKey::from_hex(self.token_type.clone().unwrap().as_str())?;
			let mut token_kernel =
				TokenTxKernel::with_features(feature).with_token_type(token_type.clone());

			let secp = keychain.secp();
			let value_commit = secp.commit_value(amount).unwrap();
			let out_commit = self.tx_or_err()?.token_outputs()[0].commit.clone();
			let excess = secp.commit_sum(vec![out_commit], vec![value_commit])?;
			let pubkey = excess.to_pubkey(&secp)?;
			let msg = feature.token_kernel_sig_msg(token_type.clone())?;
			let sig = aggsig::sign_from_key_id(
				&secp,
				keychain,
				&msg,
				amount,
				&output_id,
				None,
				Some(&pubkey),
			)?;

			token_kernel.excess = excess;
			token_kernel.excess_sig = sig;
			self.tx = Some(self.tx_or_err()?.clone().replace_token_kernel(token_kernel));
		}

		Ok(())
	}

	/// Completes callers part of round 1, adding public key info
	/// to the slate
	pub fn fill_round_1<K>(
		&mut self,
		keychain: &K,
		sec_key: &mut SecretKey,
		token_sec_key: &SecretKey,
		sec_nonce: &SecretKey,
		use_test_rng: bool,
	) -> Result<(), Error>
	where
		K: Keychain,
	{
		// Always choose my part of the offset, and subtract from my excess
<<<<<<< HEAD
		if self.is_compact() {
			//token recevier do not need to generate offset
			if self.token_type.is_none() || self.participant_data.is_empty() {
				self.generate_offset(keychain, sec_key, use_test_rng)?;
			}
		}
		let key = match self.token_type.clone() {
			Some(_) => token_sec_key,
			None => sec_key,
		};
		self.add_participant_info(keychain, key, &sec_nonce, None)?;
=======
		self.generate_offset(keychain, sec_key, use_test_rng)?;
		self.add_participant_info(keychain, &sec_key, &sec_nonce, None)?;
>>>>>>> c0e68ec3
		Ok(())
	}

	// Build kernel features based on variant and associated data.
	// 0: plain
	// 1: coinbase (invalid)
	// 2: height_locked (with associated lock_height)
	// 3: NRD (with associated relative_height)
	// Any other value is invalid.
	fn kernel_features(&self) -> Result<KernelFeatures, Error> {
		match self.kernel_features {
			0 => Ok(KernelFeatures::Plain { fee: self.fee }),
			1 => Err(ErrorKind::InvalidKernelFeatures(1).into()),
			2 => Ok(KernelFeatures::HeightLocked {
				fee: self.fee,
				lock_height: match &self.kernel_features_args {
					Some(a) => a.lock_height,
					None => {
						return Err(ErrorKind::KernelFeaturesMissing(format!("lock_height")).into())
					}
				},
			}),
			3 => Ok(KernelFeatures::NoRecentDuplicate {
				fee: self.fee,
				relative_height: match &self.kernel_features_args {
					Some(a) => NRDRelativeHeight::new(a.lock_height)?,
					None => {
						return Err(ErrorKind::KernelFeaturesMissing(format!("lock_height")).into())
					}
				},
			}),
			n => Err(ErrorKind::UnknownKernelFeatures(n).into()),
		}
	}

	// This is the msg that we will sign as part of the tx kernel.
	fn msg_to_sign(&self) -> Result<secp::Message, Error> {
		let msg = self.kernel_features()?.kernel_sig_msg()?;
		Ok(msg)
	}

	fn token_kernel_features(&self) -> Result<TokenKernelFeatures, Error> {
		match self.token_kernel_features {
			0 => Ok(TokenKernelFeatures::PlainToken),
			1 => Err(ErrorKind::InvalidKernelFeatures(1).into()),
			2 => Ok(TokenKernelFeatures::HeightLockedToken {
				lock_height: match &self.token_kernel_features_args {
					Some(a) => a.lock_height,
					None => {
						return Err(
							ErrorKind::TokenKernelFeaturesMissing(format!("lock_height")).into(),
						)
					}
				},
			}),
			n => Err(ErrorKind::UnknownTokenKernelFeatures(n).into()),
		}
	}

	fn token_msg_to_sign(&self) -> Result<secp::Message, Error> {
		let features = self.token_kernel_features()?;
		let token_type = TokenKey::from_hex(self.token_type.clone().unwrap().as_str())?;
		let msg = features.token_kernel_sig_msg(token_type)?;
		Ok(msg)
	}

	/// Completes caller's part of round 2, completing signatures
	pub fn fill_round_2<K>(
		&mut self,
		keychain: &K,
		sec_key: &SecretKey,
		token_sec_key: &SecretKey,
		sec_nonce: &SecretKey,
	) -> Result<(), Error>
	where
		K: Keychain,
	{
		// TODO: Note we're unable to verify fees in this instance
		// Left here is a reminder that we no longer check fees
		// self.check_fees()?;

		self.verify_part_sigs(keychain.secp())?;
		let (key, msg) = match self.token_type.clone() {
			Some(_) => (token_sec_key, self.token_msg_to_sign()?),
			None => (sec_key, self.msg_to_sign()?),
		};
		let sig_part = aggsig::calculate_partial_sig(
			keychain.secp(),
			key,
			sec_nonce,
			&self.pub_nonce_sum(keychain.secp())?,
			Some(&self.pub_blind_sum(keychain.secp())?),
			&msg,
		)?;
		let pub_excess = PublicKey::from_secret_key(keychain.secp(), key)?;
		let pub_nonce = PublicKey::from_secret_key(keychain.secp(), &sec_nonce)?;
		for i in 0..self.num_participants() as usize {
			// find my entry
			if self.participant_data[i].public_blind_excess == pub_excess
				&& self.participant_data[i].public_nonce == pub_nonce
			{
				self.participant_data[i].part_sig = Some(sig_part);
				break;
			}
		}
		Ok(())
	}

	/// Creates the final signature, callable by either the sender or recipient
	/// (after phase 3: sender confirmation)
	pub fn finalize<K>(&mut self, keychain: &K) -> Result<(), Error>
	where
		K: Keychain,
	{
		let final_sig = self.finalize_signature(keychain.secp())?;
		if self.token_type.is_some() {
			self.finalize_token_transaction(keychain, &final_sig)
		} else {
			self.finalize_transaction(keychain, &final_sig)
		}
	}

	/// Return the sum of public nonces
	fn pub_nonce_sum(&self, secp: &secp::Secp256k1) -> Result<PublicKey, Error> {
		let pub_nonces: Vec<&PublicKey> = self
			.participant_data
			.iter()
			.map(|p| &p.public_nonce)
			.collect();
		if pub_nonces.len() == 0 {
			return Err(ErrorKind::Commit(format!("Participant nonces cannot be empty")).into());
		}
		match PublicKey::from_combination(secp, pub_nonces) {
			Ok(k) => Ok(k),
			Err(e) => Err(ErrorKind::Secp(e).into()),
		}
	}

	/// Return the sum of public blinding factors
	fn pub_blind_sum(&self, secp: &secp::Secp256k1) -> Result<PublicKey, Error> {
		let pub_blinds: Vec<&PublicKey> = self
			.participant_data
			.iter()
			.map(|p| &p.public_blind_excess)
			.collect();
		if pub_blinds.len() == 0 {
			return Err(
				ErrorKind::Commit(format!("Participant Blind sums cannot be empty")).into(),
			);
		}
		match PublicKey::from_combination(secp, pub_blinds) {
			Ok(k) => Ok(k),
			Err(e) => Err(ErrorKind::Secp(e).into()),
		}
	}

	/// Return vector of all partial sigs
	fn part_sigs(&self) -> Vec<&Signature> {
		self.participant_data
			.iter()
			.filter(|p| p.part_sig.is_some())
			.map(|p| p.part_sig.as_ref().unwrap())
			.collect()
	}

	/// Adds participants public keys to the slate data
	/// and saves participant's transaction context
	/// sec_key can be overridden to replace the blinding
	/// factor (by whoever split the offset)
	pub fn add_participant_info<K>(
		&mut self,
		keychain: &K,
		sec_key: &SecretKey,
		sec_nonce: &SecretKey,
		part_sig: Option<Signature>,
	) -> Result<(), Error>
	where
		K: Keychain,
	{
		// Add our public key and nonce to the slate
		let pub_key = PublicKey::from_secret_key(keychain.secp(), &sec_key)?;
		let pub_nonce = PublicKey::from_secret_key(keychain.secp(), &sec_nonce)?;
		let mut part_sig = part_sig;

		// Remove if already here and replace
		self.participant_data = self
			.participant_data
			.clone()
			.into_iter()
			.filter(|v| {
				if v.public_nonce == pub_nonce
					&& v.public_blind_excess == pub_key
					&& part_sig == None
				{
					part_sig = v.part_sig
				}
				v.public_nonce != pub_nonce || v.public_blind_excess != pub_key
			})
			.collect();

		self.participant_data.push(ParticipantData {
			public_blind_excess: pub_key,
			public_nonce: pub_nonce,
			part_sig: part_sig,
		});
		Ok(())
	}

	/// Somebody involved needs to generate an offset with their private key
	/// For now, we'll have the transaction initiator be responsible for it
	/// Return offset private key for the participant to use later in the
	/// transaction
	pub fn generate_offset<K>(
		&mut self,
		keychain: &K,
		sec_key: &mut SecretKey,
		use_test_rng: bool,
	) -> Result<(), Error>
	where
		K: Keychain,
	{
		// Generate a random kernel offset here
		// and subtract it from the blind_sum so we create
		// the aggsig context with the "split" key
		let my_offset = match use_test_rng {
			false => {
				BlindingFactor::from_secret_key(SecretKey::new(&keychain.secp(), &mut thread_rng()))
			}
			true => {
				// allow for consistent test results
				let mut test_rng = StepRng::new(1_234_567_890_u64, 1);
				BlindingFactor::from_secret_key(SecretKey::new(&keychain.secp(), &mut test_rng))
			}
		};

		let total_offset = keychain.blind_sum(
			&BlindSum::new()
				.add_blinding_factor(self.offset.clone())
				.add_blinding_factor(my_offset.clone()),
		)?;
		self.offset = total_offset;

		let adjusted_offset = keychain.blind_sum(
			&BlindSum::new()
				.add_blinding_factor(BlindingFactor::from_secret_key(sec_key.clone()))
				.sub_blinding_factor(my_offset),
		)?;
		*sec_key = adjusted_offset.secret_key(&keychain.secp())?;

		Ok(())
	}

	/// Checks the fees in the transaction in the given slate are valid
	fn check_fees(&self) -> Result<(), Error> {
		let tx = self.tx_or_err()?;
		// double check the fee amount included in the partial tx
		// we don't necessarily want to just trust the sender
		// we could just overwrite the fee here (but we won't) due to the sig
		let fee = tx_fee(
			tx.inputs().len(),
			tx.outputs().len(),
			tx.kernels().len(),
			tx.token_inputs().len(),
			tx.token_outputs().len(),
			tx.token_kernels().len(),
			None,
		);

		if fee > tx.fee() {
			return Err(
				ErrorKind::Fee(format!("Fee Dispute Error: {}, {}", tx.fee(), fee,)).into(),
			);
		}

		if fee > self.amount + self.fee {
			let reason = format!(
				"Rejected the transfer because transaction fee ({}) exceeds received amount ({}).",
				amount_to_hr_string(fee, false),
				amount_to_hr_string(self.amount + self.fee, false)
			);
			info!("{}", reason);
			return Err(ErrorKind::Fee(reason).into());
		}

		Ok(())
	}

	/// Verifies all of the partial signatures in the Slate are valid
	fn verify_part_sigs(&self, secp: &secp::Secp256k1) -> Result<(), Error> {
		let msg = match self.token_type.clone() {
			Some(_) => self.token_msg_to_sign()?,
			None => self.msg_to_sign()?,
		};
		// collect public nonces
		for p in self.participant_data.iter() {
			if p.is_complete() {
				aggsig::verify_partial_sig(
					secp,
					p.part_sig.as_ref().unwrap(),
					&self.pub_nonce_sum(secp)?,
					&p.public_blind_excess,
					Some(&self.pub_blind_sum(secp)?),
					&msg,
				)?;
			}
		}
		Ok(())
	}

	/// This should be callable by either the sender or receiver
	/// once phase 3 is done
	///
	/// Receive Part 3 of interactive transactions from sender, Sender
	/// Confirmation Return Ok/Error
	/// -Receiver receives sS
	/// -Receiver verifies sender's sig, by verifying that
	/// kS * G + e *xS * G = sS* G
	/// -Receiver calculates final sig as s=(sS+sR, kS * G+kR * G)
	/// -Receiver puts into TX kernel:
	///
	/// Signature S
	/// pubkey xR * G+xS * G
	/// fee (= M)
	///
	/// Returns completed transaction ready for posting to the chain

	fn finalize_signature(&mut self, secp: &secp::Secp256k1) -> Result<Signature, Error> {
		self.verify_part_sigs(secp)?;

		let part_sigs = self.part_sigs();
		let pub_nonce_sum = self.pub_nonce_sum(secp)?;
		let final_pubkey = self.pub_blind_sum(secp)?;
		// get the final signature
		let final_sig = aggsig::add_signatures(secp, part_sigs, &pub_nonce_sum)?;

		// Calculate the final public key (for our own sanity check)
		let msg = match self.token_type.clone() {
			Some(_) => self.token_msg_to_sign()?,
			None => self.msg_to_sign()?,
		};

		// Check our final sig verifies
		aggsig::verify_completed_sig(secp, &final_sig, &final_pubkey, Some(&final_pubkey), &msg)?;

		Ok(final_sig)
	}

	/// Calculate the excess
	pub fn calc_excess(&self, secp: &secp::Secp256k1) -> Result<Commitment, Error> {
		let sum = self.pub_blind_sum(secp)?;
		Ok(Commitment::from_pubkey(secp, &sum)?)
	}

	/// return the final excess
	pub fn calc_final_excess(&self, secp: &secp::Secp256k1) -> Result<Commitment, Error> {
		let tx = self.tx_or_err()?.clone();
		let kernel_offset = tx.offset.clone();
		let overage = tx.fee() as i64;
		let tx_excess = tx.sum_commitments(overage)?;

		// subtract the kernel_excess (built from kernel_offset)
		let offset_excess = secp.commit(0, kernel_offset.secret_key(secp)?)?;
		Ok(secp.commit_sum(vec![tx_excess], vec![offset_excess])?)
	}

	/// return the final token excess
	pub fn calc_token_final_excess(&self, secp: &secp::Secp256k1) -> Result<Commitment, Error> {
		let tx = self.tx_or_err()?.clone();

		let token_type = TokenKey::from_hex(self.token_type.clone().unwrap().as_str())?;

		// build the final excess based on final tx and offset
		let final_excess = {
			let mut token_input_commit_map = tx.token_inputs_committed();
			let mut token_output_commit_map = tx.token_outputs_committed();
			let token_input_commit_vec = token_input_commit_map.entry(token_type).or_insert(vec![]);
			let token_output_commit_vec =
				token_output_commit_map.entry(token_type).or_insert(vec![]);
			secp.commit_sum(
				token_output_commit_vec.clone(),
				token_input_commit_vec.clone(),
			)?
		};

		Ok(final_excess)
	}

	/// builds a final transaction after the aggregated sig exchange
	fn finalize_transaction<K>(
		&mut self,
		keychain: &K,
		final_sig: &secp::Signature,
	) -> Result<(), Error>
	where
		K: Keychain,
	{
		self.check_fees()?;
		// build the final excess based on final tx and offset
		let final_excess = self.calc_excess(keychain.secp())?;

		debug!("Final Tx excess: {:?}", final_excess);

		let final_tx = self.tx_or_err()?;

		// update the tx kernel to reflect the offset excess and sig
		assert_eq!(final_tx.kernels().len(), 1);

		let mut kernel = final_tx.kernels()[0];
		kernel.excess = final_excess;
		kernel.excess_sig = final_sig.clone();

		let final_tx = final_tx.clone().replace_kernel(kernel);

		// confirm the kernel verifies successfully before proceeding
		debug!("Validating final transaction");
		trace!(
			"Final tx: {}",
			serde_json::to_string_pretty(&final_tx).unwrap()
		);
		final_tx.kernels()[0].verify()?;

		// confirm the overall transaction is valid (including the updated kernel)
		// accounting for tx weight limits
		let verifier_cache = Arc::new(RwLock::new(LruVerifierCache::new()));
		if let Err(e) = final_tx.validate(Weighting::AsTransaction, verifier_cache) {
			error!("Error with final tx validation: {}", e);
			Err(e.into())
		} else {
			// replace our slate tx with the new one with updated kernel
			self.tx = Some(final_tx);

			Ok(())
		}
	}

	/// builds a final transaction after the aggregated sig exchange
	pub fn finalize_token_parent_tx<K>(
		&mut self,
		keychain: &K,
		sec_key: &SecretKey,
		with_validate: bool,
	) -> Result<(), Error>
	where
		K: Keychain,
	{
		self.check_fees()?;

		let msg_to_sign = self.msg_to_sign()?;

		{
			let offset = self.offset.clone();
			let final_tx = self.tx_or_err_mut()?;
			final_tx.offset = offset;
		}

		let final_excess = self.calc_final_excess(keychain.secp())?;

		let final_tx = self.tx_or_err_mut()?;

		let secp = keychain.secp();

		let pubkey = final_excess.to_pubkey(&secp)?;

		let sig = aggsig::sign_single(secp, &msg_to_sign, sec_key, None, Some(&pubkey))?;

		// update the tx kernel to reflect the offset excess and sig
		assert_eq!(final_tx.kernels().len(), 1);
		final_tx.kernels_mut()[0].excess = final_excess.clone();
		final_tx.kernels_mut()[0].excess_sig = sig;

		// confirm the kernel verifies successfully before proceeding
		debug!("Validating final transaction");
		final_tx.kernels()[0].verify()?;

		// confirm the overall transaction is valid (including the updated kernel)
		// accounting for tx weight limits
		if with_validate {
			let verifier_cache = Arc::new(RwLock::new(LruVerifierCache::new()));
			final_tx.validate(Weighting::AsTransaction, verifier_cache)?;
		}

		Ok(())
	}

	/// builds a final transaction after the aggregated sig exchange
	fn finalize_token_transaction<K>(
		&mut self,
		keychain: &K,
		final_sig: &secp::Signature,
	) -> Result<(), Error>
	where
		K: Keychain,
	{
		self.check_fees()?;

		let final_excess = self.calc_excess(keychain.secp())?;

		let final_tx = self.tx_or_err_mut()?;

		// update the tx kernel to reflect the offset excess and sig
		assert_eq!(final_tx.token_kernels().len(), 1);
		final_tx.token_kernels_mut()[0].excess = final_excess.clone();
		final_tx.token_kernels_mut()[0].excess_sig = final_sig.clone();

		// confirm the kernel verifies successfully before proceeding
		debug!("Validating final transaction");
		final_tx.token_kernels_mut()[0].verify()?;

		// confirm the overall transaction is valid (including the updated kernel)
		// accounting for tx weight limits
		let verifier_cache = Arc::new(RwLock::new(LruVerifierCache::new()));
		if let Err(e) = final_tx.validate(Weighting::AsTransaction, verifier_cache) {
			error!("Error with final tx validation: {}", e);
			Err(e.into())
		} else {
			Ok(())
		}
	}
}

impl Serialize for Slate {
	fn serialize<S>(&self, serializer: S) -> Result<S::Ok, S::Error>
	where
		S: Serializer,
	{
		let v4 = SlateV4::from(self);
		v4.serialize(serializer)
	}
}
// Current slate version to versioned conversions

// Slate to versioned
impl From<Slate> for SlateV4 {
	fn from(slate: Slate) -> SlateV4 {
		let Slate {
			num_participants: num_parts,
			id,
			state,
			tx: _,
			amount,
			token_type,
			fee,
			kernel_features,
			token_kernel_features,
			ttl_cutoff_height: ttl,
			offset: off,
			participant_data,
			version_info,
			payment_proof,
			kernel_features_args,
			token_kernel_features_args,
		} = slate.clone();
		let participant_data = map_vec!(participant_data, |data| ParticipantDataV4::from(data));
		let ver = VersionCompatInfoV4::from(&version_info);
		let payment_proof = match payment_proof {
			Some(p) => Some(PaymentInfoV4::from(&p)),
			None => None,
		};
		let feat_args = match kernel_features_args {
			Some(a) => Some(KernelFeaturesArgsV4::from(&a)),
			None => None,
		};
		let token_feat_args = match token_kernel_features_args {
			Some(a) => Some(KernelFeaturesArgsV4::from(&a)),
			None => None,
		};
		let token_type = match token_type {
			Some(a) => Some(TokenKey::from_hex(a.as_str()).unwrap()),
			None => None,
		};
		let sta = SlateStateV4::from(&state);
		SlateV4 {
			num_parts,
			id,
			sta,
			coms: (&slate).into(),
			token_coms: (&slate).into(),
			amt: amount,
			token_type,
			fee,
			feat: kernel_features,
			token_feat: token_kernel_features,
			ttl,
			off,
			sigs: participant_data,
			ver,
			proof: payment_proof,
			feat_args,
			token_feat_args,
		}
	}
}

impl From<&Slate> for SlateV4 {
	fn from(slate: &Slate) -> SlateV4 {
		let Slate {
			num_participants: num_parts,
			id,
			state,
			tx: _,
			amount,
			token_type,
			fee,
			kernel_features,
			token_kernel_features,
			ttl_cutoff_height: ttl,
			offset,
			participant_data,
			version_info,
			payment_proof,
			kernel_features_args,
			token_kernel_features_args,
		} = slate;
		let num_parts = *num_parts;
		let id = *id;
		let amount = *amount;
		let token_type = token_type.to_owned();
		let fee = *fee;
		let feat = *kernel_features;
		let token_feat = *token_kernel_features;
		let ttl = *ttl;
		let off = offset.clone();
		let participant_data = map_vec!(participant_data, |data| ParticipantDataV4::from(data));
		let ver = VersionCompatInfoV4::from(version_info);
		let payment_proof = match payment_proof {
			Some(p) => Some(PaymentInfoV4::from(p)),
			None => None,
		};
		let sta = SlateStateV4::from(state);
		let feat_args = match kernel_features_args {
			Some(a) => Some(KernelFeaturesArgsV4::from(a)),
			None => None,
		};
		let token_feat_args = match token_kernel_features_args {
			Some(a) => Some(KernelFeaturesArgsV4::from(a)),
			None => None,
		};
		let token_type = match token_type {
			Some(a) => Some(TokenKey::from_hex(a.as_str()).unwrap()),
			None => None,
		};
		SlateV4 {
			num_parts,
			id,
			sta,
			coms: slate.into(),
			token_coms: slate.into(),
			amt: amount,
			token_type,
			fee,
			feat,
			token_feat,
			ttl,
			off,
			sigs: participant_data,
			ver,
			proof: payment_proof,
			feat_args,
			token_feat_args,
		}
	}
}

impl From<&Slate> for Option<Vec<CommitsV4>> {
	fn from(slate: &Slate) -> Self {
		match slate.tx {
			None => None,
			Some(ref tx) => {
				let mut ret_vec = vec![];
				match tx.inputs() {
					Inputs::CommitOnly(_) => panic!("commit only inputs unsupported"),
					Inputs::FeaturesAndCommit(ref inputs) => {
						for input in inputs {
							ret_vec.push(input.into());
						}
					}
				}
				for output in tx.outputs() {
					ret_vec.push(output.into());
				}
				Some(ret_vec)
			}
		}
	}
}

impl From<&Slate> for Option<Vec<TokenCommitsV4>> {
	fn from(slate: &Slate) -> Option<Vec<TokenCommitsV4>> {
		let mut ret_vec = vec![];
		let (ins, outs) = match slate.tx.as_ref() {
			Some(t) => (t.body.token_inputs.clone(), t.body.token_outputs.clone()),
			None => return None,
		};
		for i in ins.iter() {
			ret_vec.push(TokenCommitsV4 {
				k: i.token_type,
				f: i.features.into(),
				c: i.commit,
				p: None,
			});
		}
		for o in outs.iter() {
			ret_vec.push(TokenCommitsV4 {
				k: o.token_type,
				f: o.features.into(),
				c: o.commit,
				p: Some(o.proof),
			});
		}
		Some(ret_vec)
	}
}

impl From<&ParticipantData> for ParticipantDataV4 {
	fn from(data: &ParticipantData) -> ParticipantDataV4 {
		let ParticipantData {
			public_blind_excess,
			public_nonce,
			part_sig,
		} = data;
		let public_blind_excess = *public_blind_excess;
		let public_nonce = *public_nonce;
		let part_sig = *part_sig;
		ParticipantDataV4 {
			xs: public_blind_excess,
			nonce: public_nonce,
			part: part_sig,
		}
	}
}

impl From<&SlateState> for SlateStateV4 {
	fn from(data: &SlateState) -> SlateStateV4 {
		match data {
			SlateState::Unknown => SlateStateV4::Unknown,
			SlateState::Standard1 => SlateStateV4::Standard1,
			SlateState::Standard2 => SlateStateV4::Standard2,
			SlateState::Standard3 => SlateStateV4::Standard3,
			SlateState::Invoice1 => SlateStateV4::Invoice1,
			SlateState::Invoice2 => SlateStateV4::Invoice2,
			SlateState::Invoice3 => SlateStateV4::Invoice3,
		}
	}
}

impl From<&KernelFeaturesArgs> for KernelFeaturesArgsV4 {
	fn from(data: &KernelFeaturesArgs) -> KernelFeaturesArgsV4 {
		let KernelFeaturesArgs { lock_height } = data;
		let lock_hgt = *lock_height;
		KernelFeaturesArgsV4 { lock_hgt }
	}
}

impl From<&VersionCompatInfo> for VersionCompatInfoV4 {
	fn from(data: &VersionCompatInfo) -> VersionCompatInfoV4 {
		let VersionCompatInfo {
			version,
			block_header_version,
		} = data;
		let version = *version;
		let block_header_version = *block_header_version;
		VersionCompatInfoV4 {
			version,
			block_header_version,
		}
	}
}

impl From<&PaymentInfo> for PaymentInfoV4 {
	fn from(data: &PaymentInfo) -> PaymentInfoV4 {
		let PaymentInfo {
			sender_address,
			receiver_address,
			receiver_signature,
		} = data;
		let sender_address = *sender_address;
		let receiver_address = *receiver_address;
		let receiver_signature = *receiver_signature;
		PaymentInfoV4 {
			saddr: sender_address,
			raddr: receiver_address,
			rsig: receiver_signature,
		}
	}
}

impl From<OutputFeatures> for OutputFeaturesV4 {
	fn from(of: OutputFeatures) -> OutputFeaturesV4 {
		let index = match of {
			OutputFeatures::Plain => 0,
			OutputFeatures::Coinbase => 1,
			OutputFeatures::TokenIssue => 98,
			OutputFeatures::Token => 99,
		};
		OutputFeaturesV4(index)
	}
}

<<<<<<< HEAD
impl From<Transaction> for TransactionV4 {
	fn from(tx: Transaction) -> TransactionV4 {
		let Transaction { offset, body } = tx;
		let body = TransactionBodyV4::from(&body);
		TransactionV4 { offset, body }
	}
}

impl From<&Transaction> for TransactionV4 {
	fn from(tx: &Transaction) -> TransactionV4 {
		let Transaction { offset, body } = tx;
		let offset = offset.clone();
		let body = TransactionBodyV4::from(body);
		TransactionV4 { offset, body }
	}
}

impl From<&TransactionBody> for TransactionBodyV4 {
	fn from(body: &TransactionBody) -> TransactionBodyV4 {
		let TransactionBody {
			inputs,
			token_inputs,
			outputs,
			token_outputs,
			kernels,
			token_kernels,
		} = body;

		let inputs = map_vec!(inputs, |inp| InputV4::from(inp));
		let token_ins = map_vec!(token_inputs, |inp| TokenInputV4::from(inp));
		let outputs = map_vec!(outputs, |out| OutputV4::from(out));
		let token_outs = map_vec!(token_outputs, |out| TokenOutputV4::from(out));
		let kernels = map_vec!(kernels, |kern| TxKernelV4::from(kern));
		let token_kers = map_vec!(token_kernels, |kern| TokenTxKernelV4::from(kern));

		TransactionBodyV4 {
			ins: inputs,
			token_ins,
			outs: outputs,
			token_outs,
			kers: kernels,
			token_kers,
		}
	}
}

impl From<&Input> for InputV4 {
	fn from(input: &Input) -> InputV4 {
		let Input { features, commit } = *input;
		InputV4 {
			features: features.into(),
			commit,
		}
	}
}

impl From<&TokenInput> for TokenInputV4 {
	fn from(input: &TokenInput) -> TokenInputV4 {
		let TokenInput {
			features,
			token_type,
			commit,
		} = *input;
		TokenInputV4 {
			features: features.into(),
			token_type,
			commit,
		}
	}
}

impl From<&Output> for OutputV4 {
	fn from(output: &Output) -> OutputV4 {
		let Output {
			features,
			commit,
			proof,
		} = *output;
		OutputV4 {
			features: features.into(),
			com: commit,
			prf: proof,
		}
	}
}

impl From<&TokenOutput> for TokenOutputV4 {
	fn from(output: &TokenOutput) -> TokenOutputV4 {
		let TokenOutput {
			features,
			token_type,
			commit,
			proof,
		} = *output;
		TokenOutputV4 {
			features: features.into(),
			token_type,
			commit,
			proof,
		}
	}
}

impl From<&TxKernel> for TxKernelV4 {
	fn from(kernel: &TxKernel) -> TxKernelV4 {
		let (features, fee, lock_height) = match kernel.features {
			KernelFeatures::Plain { fee } => (CompatKernelFeatures::Plain, fee, 0),
			KernelFeatures::Coinbase => (CompatKernelFeatures::Coinbase, 0, 0),
			KernelFeatures::HeightLocked { fee, lock_height } => {
				(CompatKernelFeatures::HeightLocked, fee, lock_height)
			}
			KernelFeatures::NoRecentDuplicate {
				fee,
				relative_height,
			} => (
				CompatKernelFeatures::NoRecentDuplicate,
				fee,
				relative_height.into(),
			),
		};
		TxKernelV4 {
			features,
			fee,
			lock_height,
			excess: kernel.excess,
			excess_sig: kernel.excess_sig,
		}
	}
}

impl From<&TokenTxKernel> for TokenTxKernelV4 {
	fn from(kernel: &TokenTxKernel) -> TokenTxKernelV4 {
		let (features, lock_height) = match kernel.features {
			TokenKernelFeatures::PlainToken => (CompatTokenKernelFeatures::PlainToken, 0),
			TokenKernelFeatures::IssueToken => (CompatTokenKernelFeatures::IssueToken, 0),
			TokenKernelFeatures::HeightLockedToken { lock_height } => {
				(CompatTokenKernelFeatures::HeightLockedToken, lock_height)
			}
		};
		TokenTxKernelV4 {
			features,
			token_type: kernel.token_type,
			lock_height,
			excess: kernel.excess,
			excess_sig: kernel.excess_sig,
		}
	}
}

=======
>>>>>>> c0e68ec3
// Versioned to current slate
impl From<SlateV4> for Slate {
	fn from(slate: SlateV4) -> Slate {
		let SlateV4 {
			num_parts: num_participants,
			id,
			sta,
			coms: _,
			token_coms: _,
			amt: amount,
			token_type,
			fee,
			feat: kernel_features,
			token_feat: token_kernel_features,
			ttl: ttl_cutoff_height,
			off: offset,
			sigs: participant_data,
			ver,
			proof: payment_proof,
			feat_args,
			token_feat_args,
		} = slate.clone();
		let participant_data = map_vec!(participant_data, |data| ParticipantData::from(data));
		let version_info = VersionCompatInfo::from(&ver);
		let payment_proof = match &payment_proof {
			Some(p) => Some(PaymentInfo::from(p)),
			None => None,
		};
		let kernel_features_args = match &feat_args {
			Some(a) => Some(KernelFeaturesArgs::from(a)),
			None => None,
		};
		let token_kernel_features_args = match &token_feat_args {
			Some(a) => Some(KernelFeaturesArgs::from(a)),
			None => None,
		};
		let token_type = match token_type {
			Some(a) => Some(a.to_hex()),
			None => None,
		};
		let state = SlateState::from(&sta);
		Slate {
			num_participants,
			id,
			state,
			tx: (&slate).into(),
			amount,
			token_type,
			fee,
			kernel_features,
			token_kernel_features,
			ttl_cutoff_height,
			offset,
			participant_data,
			version_info,
			payment_proof,
			kernel_features_args,
			token_kernel_features_args,
		}
	}
}

pub fn tx_from_slate_v4(slate: &SlateV4) -> Option<Transaction> {
	let coms = match slate.coms.as_ref() {
		Some(c) => c,
		None => return None,
	};
	let token_coms = match slate.token_coms.as_ref() {
		Some(c) => c,
		None => return None,
	};
	let secp = static_secp_instance();
	let secp = secp.lock();
	let mut calc_slate = Slate::blank(2, false);
	calc_slate.fee = slate.fee;
	calc_slate.token_type = match slate.token_type {
		Some(token_type) => Some(token_type.to_hex()),
		None => None,
	};
	for d in slate.sigs.iter() {
		calc_slate.participant_data.push(ParticipantData {
			public_blind_excess: d.xs,
			public_nonce: d.nonce,
			part_sig: d.part,
		});
	}
	let excess = match calc_slate.calc_excess(&secp) {
		Ok(e) => e,
		Err(_) => Commitment::from_vec(vec![0]),
	};
	let excess_sig = match calc_slate.finalize_signature(&secp) {
		Ok(s) => s,
		Err(_) => Signature::from_raw_data(&[0; 64]).unwrap(),
	};
	let kernel = TxKernel {
		features: match slate.feat {
			0 => KernelFeatures::Plain { fee: slate.fee },
			2 => KernelFeatures::HeightLocked {
				fee: slate.fee,
				lock_height: match slate.feat_args.as_ref() {
					Some(a) => a.lock_hgt,
					None => 0,
				},
			},
			_ => KernelFeatures::Plain { fee: slate.fee },
		},
		excess,
		excess_sig,
	};
	let mut tx = Slate::empty_transaction().with_kernel(kernel);

	let mut outputs = vec![];
	let mut inputs = vec![];

	for c in coms.iter() {
		match &c.p {
			Some(p) => {
				outputs.push(Output::new(c.f.into(), c.c, p.clone()));
			}
			None => {
				inputs.push(Input {
					features: c.f.into(),
					commit: c.c,
				});
			}
		}
	}
<<<<<<< HEAD
	if slate.token_type.is_some() {
		let token_type = slate.token_type.unwrap().clone();
		let token_kernel = TokenTxKernel {
			features: match slate.token_feat {
				0 => TokenKernelFeatures::PlainToken,
				2 => TokenKernelFeatures::HeightLockedToken {
					lock_height: match slate.token_feat_args.as_ref() {
						Some(a) => a.lock_hgt,
						None => 0,
					},
				},
				_ => TokenKernelFeatures::PlainToken,
			},
			token_type: token_type.clone(),
			excess,
			excess_sig,
		};
		tx.body.token_kernels.push(token_kernel);
		for c in token_coms.iter() {
			match &c.p {
				Some(p) => tx.body.token_outputs.push(TokenOutput {
					token_type: token_type.clone(),
					features: c.f.into(),
					commit: c.c,
					proof: p.clone(),
				}),
				None => tx.body.token_inputs.push(TokenInput {
					token_type: token_type.clone(),
					features: c.f.into(),
					commit: c.c,
				}),
			}
		}
	}
=======

	tx.body = tx
		.body
		.replace_inputs(inputs.as_slice().into())
		.replace_outputs(outputs.as_slice());
>>>>>>> c0e68ec3
	tx.offset = slate.off.clone();
	Some(tx)
}

// Node's Transaction object and lock height to SlateV4 `coms`
impl From<&SlateV4> for Option<Transaction> {
	fn from(slate: &SlateV4) -> Option<Transaction> {
		tx_from_slate_v4(slate)
	}
}

impl From<&ParticipantDataV4> for ParticipantData {
	fn from(data: &ParticipantDataV4) -> ParticipantData {
		let ParticipantDataV4 {
			xs: public_blind_excess,
			nonce: public_nonce,
			part: part_sig,
		} = data;
		let public_blind_excess = *public_blind_excess;
		let public_nonce = *public_nonce;
		let part_sig = *part_sig;
		ParticipantData {
			public_blind_excess,
			public_nonce,
			part_sig,
		}
	}
}

impl From<&KernelFeaturesArgsV4> for KernelFeaturesArgs {
	fn from(data: &KernelFeaturesArgsV4) -> KernelFeaturesArgs {
		let KernelFeaturesArgsV4 { lock_hgt } = data;
		let lock_height = *lock_hgt;
		KernelFeaturesArgs { lock_height }
	}
}

impl From<&SlateStateV4> for SlateState {
	fn from(data: &SlateStateV4) -> SlateState {
		match data {
			SlateStateV4::Unknown => SlateState::Unknown,
			SlateStateV4::Standard1 => SlateState::Standard1,
			SlateStateV4::Standard2 => SlateState::Standard2,
			SlateStateV4::Standard3 => SlateState::Standard3,
			SlateStateV4::Invoice1 => SlateState::Invoice1,
			SlateStateV4::Invoice2 => SlateState::Invoice2,
			SlateStateV4::Invoice3 => SlateState::Invoice3,
		}
	}
}

impl From<&VersionCompatInfoV4> for VersionCompatInfo {
	fn from(data: &VersionCompatInfoV4) -> VersionCompatInfo {
		let VersionCompatInfoV4 {
			version,
			block_header_version,
		} = data;
		let version = *version;
		let block_header_version = *block_header_version;
		VersionCompatInfo {
			version,
			block_header_version,
		}
	}
}

impl From<&PaymentInfoV4> for PaymentInfo {
	fn from(data: &PaymentInfoV4) -> PaymentInfo {
		let PaymentInfoV4 {
			saddr: sender_address,
			raddr: receiver_address,
			rsig: receiver_signature,
		} = data;
		let sender_address = *sender_address;
		let receiver_address = *receiver_address;
		let receiver_signature = *receiver_signature;
		PaymentInfo {
			sender_address,
			receiver_address,
			receiver_signature,
		}
	}
}

impl From<OutputFeaturesV4> for OutputFeatures {
	fn from(of: OutputFeaturesV4) -> OutputFeatures {
		match of.0 {
			0 => OutputFeatures::Plain,
			1 => OutputFeatures::Coinbase,
			98 => OutputFeatures::TokenIssue,
			99 => OutputFeatures::Token,
			_ => OutputFeatures::Plain,
		}
	}
<<<<<<< HEAD
}

impl From<TransactionV4> for Transaction {
	fn from(tx: TransactionV4) -> Transaction {
		let TransactionV4 { offset, body } = tx;
		let body = TransactionBody::from(&body);
		Transaction { offset, body }
	}
}

impl From<&TransactionV4> for Transaction {
	fn from(tx: &TransactionV4) -> Transaction {
		let TransactionV4 { offset, body } = tx;
		let offset = offset.clone();
		let body = TransactionBody::from(body);
		Transaction { offset, body }
	}
}

impl From<&TransactionBodyV4> for TransactionBody {
	fn from(body: &TransactionBodyV4) -> TransactionBody {
		let TransactionBodyV4 {
			ins,
			token_ins,
			outs,
			token_outs,
			kers,
			token_kers,
		} = body;

		let inputs = map_vec!(ins, |inp| Input::from(inp));
		let token_inputs = map_vec!(token_ins, |inp| TokenInput::from(inp));
		let outputs = map_vec!(outs, |out| Output::from(out));
		let token_outputs = map_vec!(token_outs, |out| TokenOutput::from(out));
		let kernels = map_vec!(kers, |kern| TxKernel::from(kern));
		let token_kernels = map_vec!(token_kers, |kern| TokenTxKernel::from(kern));

		TransactionBody {
			inputs,
			token_inputs,
			outputs,
			token_outputs,
			kernels,
			token_kernels,
		}
	}
}

impl From<&InputV4> for Input {
	fn from(input: &InputV4) -> Input {
		let InputV4 { features, commit } = *input;
		Input {
			features: features.into(),
			commit,
		}
	}
}

impl From<&TokenInputV4> for TokenInput {
	fn from(input: &TokenInputV4) -> TokenInput {
		let TokenInputV4 {
			features,
			token_type,
			commit,
		} = *input;
		TokenInput {
			features: features.into(),
			token_type,
			commit,
		}
	}
}

impl From<&OutputV4> for Output {
	fn from(output: &OutputV4) -> Output {
		let OutputV4 {
			features,
			com: commit,
			prf: proof,
		} = *output;
		Output {
			features: features.into(),
			commit,
			proof,
		}
	}
}

impl From<&TokenOutputV4> for TokenOutput {
	fn from(output: &TokenOutputV4) -> TokenOutput {
		let TokenOutputV4 {
			features,
			token_type,
			commit,
			proof,
		} = *output;
		TokenOutput {
			features: features.into(),
			token_type,
			commit,
			proof,
		}
	}
}

impl From<&TxKernelV4> for TxKernel {
	fn from(kernel: &TxKernelV4) -> TxKernel {
		let (fee, lock_height) = (kernel.fee, kernel.lock_height);
		let features = match kernel.features {
			CompatKernelFeatures::Plain => KernelFeatures::Plain { fee },
			CompatKernelFeatures::Coinbase => KernelFeatures::Coinbase,
			CompatKernelFeatures::HeightLocked => KernelFeatures::HeightLocked { fee, lock_height },
			CompatKernelFeatures::NoRecentDuplicate => KernelFeatures::NoRecentDuplicate {
				fee,
				relative_height: NRDRelativeHeight::new(lock_height)
					.expect("a valid NRD relative height"),
			},
		};
		TxKernel {
			features,
			excess: kernel.excess,
			excess_sig: kernel.excess_sig,
		}
	}
}

impl From<&TokenTxKernelV4> for TokenTxKernel {
	fn from(kernel: &TokenTxKernelV4) -> TokenTxKernel {
		let lock_height = kernel.lock_height;
		let features = match kernel.features {
			CompatTokenKernelFeatures::PlainToken => TokenKernelFeatures::PlainToken,
			CompatTokenKernelFeatures::IssueToken => TokenKernelFeatures::IssueToken,
			CompatTokenKernelFeatures::HeightLockedToken => {
				TokenKernelFeatures::HeightLockedToken { lock_height }
			}
		};
		TokenTxKernel {
			features,
			token_type: kernel.token_type,
			excess: kernel.excess,
			excess_sig: kernel.excess_sig,
		}
	}
}

#[derive(Clone, Copy, Debug, Serialize, Deserialize)]
pub enum CompatKernelFeatures {
	Plain,
	Coinbase,
	HeightLocked,
	NoRecentDuplicate,
}

#[derive(Clone, Copy, Debug, Serialize, Deserialize)]
pub enum CompatTokenKernelFeatures {
	PlainToken,
	IssueToken,
	HeightLockedToken,
=======
>>>>>>> c0e68ec3
}<|MERGE_RESOLUTION|>--- conflicted
+++ resolved
@@ -50,7 +50,7 @@
 use crate::slate_versions::{CURRENT_SLATE_VERSION, GRIN_BLOCK_HEADER_VERSION};
 
 use crate::grin_core::core::committed::Committed;
-use crate::slate_versions::v4::{TokenCommitsV4, TokenInputV4, TokenOutputV4, TokenTxKernelV4};
+use crate::slate_versions::v4::TokenCommitsV4;
 
 #[derive(Debug, Clone)]
 pub struct PaymentInfo {
@@ -126,16 +126,12 @@
 	/// 	2: height_locked
 	/// 	3: NRD
 	pub kernel_features: u8,
-<<<<<<< HEAD
 	/// Token Kernel Features flag -
 	/// 	0: plain token
 	/// 	1: issue token
 	/// 	2: height_locked
 	pub token_kernel_features: u8,
-	/// Offset, needed when posting of tranasction is deferred
-=======
 	/// Offset, needed when posting of transasction is deferred
->>>>>>> c0e68ec3
 	pub offset: BlindingFactor,
 	/// Participant data, each participant in the transaction will
 	/// insert their public data here. For now, 0 is sender and 1
@@ -145,15 +141,8 @@
 	pub payment_proof: Option<PaymentInfo>,
 	/// Kernel features arguments
 	pub kernel_features_args: Option<KernelFeaturesArgs>,
-<<<<<<< HEAD
 	/// Token Kernel features arguments
 	pub token_kernel_features_args: Option<KernelFeaturesArgs>,
-	//TODO: Remove post HF3
-	/// participant ID, only stored for compatibility with V3 slates
-	/// not serialized anywhere
-	pub participant_id: Option<PublicKey>,
-=======
->>>>>>> c0e68ec3
 }
 
 impl fmt::Display for Slate {
@@ -352,13 +341,8 @@
 		if elems.is_empty() {
 			return Ok((BlindingFactor::zero(), BlindingFactor::zero()));
 		}
-<<<<<<< HEAD
 		let (tx, blind, token_bind) =
-			build::partial_transaction(self.tx_or_err()?.clone(), elems, keychain, builder)?;
-=======
-		let (tx, blind) =
 			build::partial_transaction(self.tx_or_err()?.clone(), &elems, keychain, builder)?;
->>>>>>> c0e68ec3
 		self.tx = Some(tx);
 		Ok((blind, token_bind))
 	}
@@ -404,14 +388,14 @@
 			let feature = TokenKernelFeatures::IssueToken;
 			let token_type = TokenKey::from_hex(self.token_type.clone().unwrap().as_str())?;
 			let mut token_kernel =
-				TokenTxKernel::with_features(feature).with_token_type(token_type.clone());
+				TokenTxKernel::with_features(feature).with_token_type(token_type);
 
 			let secp = keychain.secp();
 			let value_commit = secp.commit_value(amount).unwrap();
-			let out_commit = self.tx_or_err()?.token_outputs()[0].commit.clone();
+			let out_commit = self.tx_or_err()?.token_outputs()[0].commitment().clone();
 			let excess = secp.commit_sum(vec![out_commit], vec![value_commit])?;
 			let pubkey = excess.to_pubkey(&secp)?;
-			let msg = feature.token_kernel_sig_msg(token_type.clone())?;
+			let msg = feature.token_kernel_sig_msg(token_type)?;
 			let sig = aggsig::sign_from_key_id(
 				&secp,
 				keychain,
@@ -444,22 +428,15 @@
 		K: Keychain,
 	{
 		// Always choose my part of the offset, and subtract from my excess
-<<<<<<< HEAD
-		if self.is_compact() {
-			//token recevier do not need to generate offset
-			if self.token_type.is_none() || self.participant_data.is_empty() {
-				self.generate_offset(keychain, sec_key, use_test_rng)?;
-			}
+		//token recevier do not need to generate offset
+		if self.token_type.is_none() || self.participant_data.is_empty() {
+			self.generate_offset(keychain, sec_key, use_test_rng)?;
 		}
 		let key = match self.token_type.clone() {
 			Some(_) => token_sec_key,
 			None => sec_key,
 		};
 		self.add_participant_info(keychain, key, &sec_nonce, None)?;
-=======
-		self.generate_offset(keychain, sec_key, use_test_rng)?;
-		self.add_participant_info(keychain, &sec_key, &sec_nonce, None)?;
->>>>>>> c0e68ec3
 		Ok(())
 	}
 
@@ -917,7 +894,7 @@
 
 		let final_excess = self.calc_final_excess(keychain.secp())?;
 
-		let final_tx = self.tx_or_err_mut()?;
+		let final_tx = self.tx_or_err()?;
 
 		let secp = keychain.secp();
 
@@ -927,8 +904,12 @@
 
 		// update the tx kernel to reflect the offset excess and sig
 		assert_eq!(final_tx.kernels().len(), 1);
-		final_tx.kernels_mut()[0].excess = final_excess.clone();
-		final_tx.kernels_mut()[0].excess_sig = sig;
+
+		let mut kernel = final_tx.kernels()[0];
+		kernel.excess = final_excess;
+		kernel.excess_sig = sig.clone();
+
+		let final_tx = final_tx.clone().replace_kernel(kernel);
 
 		// confirm the kernel verifies successfully before proceeding
 		debug!("Validating final transaction");
@@ -957,16 +938,20 @@
 
 		let final_excess = self.calc_excess(keychain.secp())?;
 
-		let final_tx = self.tx_or_err_mut()?;
+		let final_tx = self.tx_or_err()?;
 
 		// update the tx kernel to reflect the offset excess and sig
 		assert_eq!(final_tx.token_kernels().len(), 1);
-		final_tx.token_kernels_mut()[0].excess = final_excess.clone();
-		final_tx.token_kernels_mut()[0].excess_sig = final_sig.clone();
+
+		let mut token_kernel = final_tx.token_kernels()[0];
+		token_kernel.excess = final_excess;
+		token_kernel.excess_sig = final_sig.clone();
+
+		let final_tx = final_tx.clone().replace_token_kernel(token_kernel);
 
 		// confirm the kernel verifies successfully before proceeding
 		debug!("Validating final transaction");
-		final_tx.token_kernels_mut()[0].verify()?;
+		final_tx.token_kernels()[0].verify()?;
 
 		// confirm the overall transaction is valid (including the updated kernel)
 		// accounting for tx weight limits
@@ -975,6 +960,9 @@
 			error!("Error with final tx validation: {}", e);
 			Err(e.into())
 		} else {
+			// replace our slate tx with the new one with updated kernel
+			self.tx = Some(final_tx);
+
 			Ok(())
 		}
 	}
@@ -1148,28 +1136,19 @@
 
 impl From<&Slate> for Option<Vec<TokenCommitsV4>> {
 	fn from(slate: &Slate) -> Option<Vec<TokenCommitsV4>> {
-		let mut ret_vec = vec![];
-		let (ins, outs) = match slate.tx.as_ref() {
-			Some(t) => (t.body.token_inputs.clone(), t.body.token_outputs.clone()),
-			None => return None,
-		};
-		for i in ins.iter() {
-			ret_vec.push(TokenCommitsV4 {
-				k: i.token_type,
-				f: i.features.into(),
-				c: i.commit,
-				p: None,
-			});
-		}
-		for o in outs.iter() {
-			ret_vec.push(TokenCommitsV4 {
-				k: o.token_type,
-				f: o.features.into(),
-				c: o.commit,
-				p: Some(o.proof),
-			});
-		}
-		Some(ret_vec)
+		match slate.tx {
+			None => None,
+			Some(ref tx) => {
+				let mut ret_vec = vec![];
+				for token_input in tx.token_inputs() {
+					ret_vec.push(token_input.into());
+				}
+				for token_output in tx.token_outputs() {
+					ret_vec.push(token_output.into());
+				}
+				Some(ret_vec)
+			}
+		}
 	}
 }
 
@@ -1258,158 +1237,6 @@
 	}
 }
 
-<<<<<<< HEAD
-impl From<Transaction> for TransactionV4 {
-	fn from(tx: Transaction) -> TransactionV4 {
-		let Transaction { offset, body } = tx;
-		let body = TransactionBodyV4::from(&body);
-		TransactionV4 { offset, body }
-	}
-}
-
-impl From<&Transaction> for TransactionV4 {
-	fn from(tx: &Transaction) -> TransactionV4 {
-		let Transaction { offset, body } = tx;
-		let offset = offset.clone();
-		let body = TransactionBodyV4::from(body);
-		TransactionV4 { offset, body }
-	}
-}
-
-impl From<&TransactionBody> for TransactionBodyV4 {
-	fn from(body: &TransactionBody) -> TransactionBodyV4 {
-		let TransactionBody {
-			inputs,
-			token_inputs,
-			outputs,
-			token_outputs,
-			kernels,
-			token_kernels,
-		} = body;
-
-		let inputs = map_vec!(inputs, |inp| InputV4::from(inp));
-		let token_ins = map_vec!(token_inputs, |inp| TokenInputV4::from(inp));
-		let outputs = map_vec!(outputs, |out| OutputV4::from(out));
-		let token_outs = map_vec!(token_outputs, |out| TokenOutputV4::from(out));
-		let kernels = map_vec!(kernels, |kern| TxKernelV4::from(kern));
-		let token_kers = map_vec!(token_kernels, |kern| TokenTxKernelV4::from(kern));
-
-		TransactionBodyV4 {
-			ins: inputs,
-			token_ins,
-			outs: outputs,
-			token_outs,
-			kers: kernels,
-			token_kers,
-		}
-	}
-}
-
-impl From<&Input> for InputV4 {
-	fn from(input: &Input) -> InputV4 {
-		let Input { features, commit } = *input;
-		InputV4 {
-			features: features.into(),
-			commit,
-		}
-	}
-}
-
-impl From<&TokenInput> for TokenInputV4 {
-	fn from(input: &TokenInput) -> TokenInputV4 {
-		let TokenInput {
-			features,
-			token_type,
-			commit,
-		} = *input;
-		TokenInputV4 {
-			features: features.into(),
-			token_type,
-			commit,
-		}
-	}
-}
-
-impl From<&Output> for OutputV4 {
-	fn from(output: &Output) -> OutputV4 {
-		let Output {
-			features,
-			commit,
-			proof,
-		} = *output;
-		OutputV4 {
-			features: features.into(),
-			com: commit,
-			prf: proof,
-		}
-	}
-}
-
-impl From<&TokenOutput> for TokenOutputV4 {
-	fn from(output: &TokenOutput) -> TokenOutputV4 {
-		let TokenOutput {
-			features,
-			token_type,
-			commit,
-			proof,
-		} = *output;
-		TokenOutputV4 {
-			features: features.into(),
-			token_type,
-			commit,
-			proof,
-		}
-	}
-}
-
-impl From<&TxKernel> for TxKernelV4 {
-	fn from(kernel: &TxKernel) -> TxKernelV4 {
-		let (features, fee, lock_height) = match kernel.features {
-			KernelFeatures::Plain { fee } => (CompatKernelFeatures::Plain, fee, 0),
-			KernelFeatures::Coinbase => (CompatKernelFeatures::Coinbase, 0, 0),
-			KernelFeatures::HeightLocked { fee, lock_height } => {
-				(CompatKernelFeatures::HeightLocked, fee, lock_height)
-			}
-			KernelFeatures::NoRecentDuplicate {
-				fee,
-				relative_height,
-			} => (
-				CompatKernelFeatures::NoRecentDuplicate,
-				fee,
-				relative_height.into(),
-			),
-		};
-		TxKernelV4 {
-			features,
-			fee,
-			lock_height,
-			excess: kernel.excess,
-			excess_sig: kernel.excess_sig,
-		}
-	}
-}
-
-impl From<&TokenTxKernel> for TokenTxKernelV4 {
-	fn from(kernel: &TokenTxKernel) -> TokenTxKernelV4 {
-		let (features, lock_height) = match kernel.features {
-			TokenKernelFeatures::PlainToken => (CompatTokenKernelFeatures::PlainToken, 0),
-			TokenKernelFeatures::IssueToken => (CompatTokenKernelFeatures::IssueToken, 0),
-			TokenKernelFeatures::HeightLockedToken { lock_height } => {
-				(CompatTokenKernelFeatures::HeightLockedToken, lock_height)
-			}
-		};
-		TokenTxKernelV4 {
-			features,
-			token_type: kernel.token_type,
-			lock_height,
-			excess: kernel.excess,
-			excess_sig: kernel.excess_sig,
-		}
-	}
-}
-
-=======
->>>>>>> c0e68ec3
 // Versioned to current slate
 impl From<SlateV4> for Slate {
 	fn from(slate: SlateV4) -> Slate {
@@ -1523,6 +1350,8 @@
 
 	let mut outputs = vec![];
 	let mut inputs = vec![];
+	let mut token_outputs = vec![];
+	let mut token_inputs = vec![];
 
 	for c in coms.iter() {
 		match &c.p {
@@ -1537,7 +1366,6 @@
 			}
 		}
 	}
-<<<<<<< HEAD
 	if slate.token_type.is_some() {
 		let token_type = slate.token_type.unwrap().clone();
 		let token_kernel = TokenTxKernel {
@@ -1558,27 +1386,22 @@
 		tx.body.token_kernels.push(token_kernel);
 		for c in token_coms.iter() {
 			match &c.p {
-				Some(p) => tx.body.token_outputs.push(TokenOutput {
-					token_type: token_type.clone(),
-					features: c.f.into(),
-					commit: c.c,
-					proof: p.clone(),
-				}),
-				None => tx.body.token_inputs.push(TokenInput {
-					token_type: token_type.clone(),
-					features: c.f.into(),
-					commit: c.c,
-				}),
+				Some(p) => {
+					token_outputs.push(TokenOutput::new(c.f.into(), token_type, c.c, p.clone()));
+				}
+				None => {
+					token_inputs.push(TokenInput::new(c.f.into(), token_type, c.c));
+				}
 			}
 		}
 	}
-=======
 
 	tx.body = tx
 		.body
 		.replace_inputs(inputs.as_slice().into())
-		.replace_outputs(outputs.as_slice());
->>>>>>> c0e68ec3
+		.replace_outputs(outputs.as_slice())
+		.replace_token_inputs(token_inputs.as_slice())
+		.replace_token_outputs(token_outputs.as_slice());
 	tx.offset = slate.off.clone();
 	Some(tx)
 }
@@ -1673,165 +1496,4 @@
 			_ => OutputFeatures::Plain,
 		}
 	}
-<<<<<<< HEAD
-}
-
-impl From<TransactionV4> for Transaction {
-	fn from(tx: TransactionV4) -> Transaction {
-		let TransactionV4 { offset, body } = tx;
-		let body = TransactionBody::from(&body);
-		Transaction { offset, body }
-	}
-}
-
-impl From<&TransactionV4> for Transaction {
-	fn from(tx: &TransactionV4) -> Transaction {
-		let TransactionV4 { offset, body } = tx;
-		let offset = offset.clone();
-		let body = TransactionBody::from(body);
-		Transaction { offset, body }
-	}
-}
-
-impl From<&TransactionBodyV4> for TransactionBody {
-	fn from(body: &TransactionBodyV4) -> TransactionBody {
-		let TransactionBodyV4 {
-			ins,
-			token_ins,
-			outs,
-			token_outs,
-			kers,
-			token_kers,
-		} = body;
-
-		let inputs = map_vec!(ins, |inp| Input::from(inp));
-		let token_inputs = map_vec!(token_ins, |inp| TokenInput::from(inp));
-		let outputs = map_vec!(outs, |out| Output::from(out));
-		let token_outputs = map_vec!(token_outs, |out| TokenOutput::from(out));
-		let kernels = map_vec!(kers, |kern| TxKernel::from(kern));
-		let token_kernels = map_vec!(token_kers, |kern| TokenTxKernel::from(kern));
-
-		TransactionBody {
-			inputs,
-			token_inputs,
-			outputs,
-			token_outputs,
-			kernels,
-			token_kernels,
-		}
-	}
-}
-
-impl From<&InputV4> for Input {
-	fn from(input: &InputV4) -> Input {
-		let InputV4 { features, commit } = *input;
-		Input {
-			features: features.into(),
-			commit,
-		}
-	}
-}
-
-impl From<&TokenInputV4> for TokenInput {
-	fn from(input: &TokenInputV4) -> TokenInput {
-		let TokenInputV4 {
-			features,
-			token_type,
-			commit,
-		} = *input;
-		TokenInput {
-			features: features.into(),
-			token_type,
-			commit,
-		}
-	}
-}
-
-impl From<&OutputV4> for Output {
-	fn from(output: &OutputV4) -> Output {
-		let OutputV4 {
-			features,
-			com: commit,
-			prf: proof,
-		} = *output;
-		Output {
-			features: features.into(),
-			commit,
-			proof,
-		}
-	}
-}
-
-impl From<&TokenOutputV4> for TokenOutput {
-	fn from(output: &TokenOutputV4) -> TokenOutput {
-		let TokenOutputV4 {
-			features,
-			token_type,
-			commit,
-			proof,
-		} = *output;
-		TokenOutput {
-			features: features.into(),
-			token_type,
-			commit,
-			proof,
-		}
-	}
-}
-
-impl From<&TxKernelV4> for TxKernel {
-	fn from(kernel: &TxKernelV4) -> TxKernel {
-		let (fee, lock_height) = (kernel.fee, kernel.lock_height);
-		let features = match kernel.features {
-			CompatKernelFeatures::Plain => KernelFeatures::Plain { fee },
-			CompatKernelFeatures::Coinbase => KernelFeatures::Coinbase,
-			CompatKernelFeatures::HeightLocked => KernelFeatures::HeightLocked { fee, lock_height },
-			CompatKernelFeatures::NoRecentDuplicate => KernelFeatures::NoRecentDuplicate {
-				fee,
-				relative_height: NRDRelativeHeight::new(lock_height)
-					.expect("a valid NRD relative height"),
-			},
-		};
-		TxKernel {
-			features,
-			excess: kernel.excess,
-			excess_sig: kernel.excess_sig,
-		}
-	}
-}
-
-impl From<&TokenTxKernelV4> for TokenTxKernel {
-	fn from(kernel: &TokenTxKernelV4) -> TokenTxKernel {
-		let lock_height = kernel.lock_height;
-		let features = match kernel.features {
-			CompatTokenKernelFeatures::PlainToken => TokenKernelFeatures::PlainToken,
-			CompatTokenKernelFeatures::IssueToken => TokenKernelFeatures::IssueToken,
-			CompatTokenKernelFeatures::HeightLockedToken => {
-				TokenKernelFeatures::HeightLockedToken { lock_height }
-			}
-		};
-		TokenTxKernel {
-			features,
-			token_type: kernel.token_type,
-			excess: kernel.excess,
-			excess_sig: kernel.excess_sig,
-		}
-	}
-}
-
-#[derive(Clone, Copy, Debug, Serialize, Deserialize)]
-pub enum CompatKernelFeatures {
-	Plain,
-	Coinbase,
-	HeightLocked,
-	NoRecentDuplicate,
-}
-
-#[derive(Clone, Copy, Debug, Serialize, Deserialize)]
-pub enum CompatTokenKernelFeatures {
-	PlainToken,
-	IssueToken,
-	HeightLockedToken,
-=======
->>>>>>> c0e68ec3
 }