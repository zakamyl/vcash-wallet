// Copyright 2019 The Grin Developers
//
// Licensed under the Apache License, Version 2.0 (the "License");
// you may not use this file except in compliance with the License.
// You may obtain a copy of the License at
//
//     http://www.apache.org/licenses/LICENSE-2.0
//
// Unless required by applicable law or agreed to in writing, software
// distributed under the License is distributed on an "AS IS" BASIS,
// WITHOUT WARRANTIES OR CONDITIONS OF ANY KIND, either express or implied.
// See the License for the specific language governing permissions and
// limitations under the License.

//! Functions for building partial transactions to be passed
//! around during an interactive wallet exchange

use crate::blake2::blake2b::blake2b;
use crate::error::{Error, ErrorKind};
use crate::grin_core::core::amount_to_hr_string;
use crate::grin_core::core::committed::Committed;
use crate::grin_core::core::transaction::{
	KernelFeatures, Output, TokenKernelFeatures, TokenKey, TokenTxKernel, Transaction, TxKernel,
	Weighting,
};
use crate::grin_core::core::verifier_cache::LruVerifierCache;
use crate::grin_core::libtx::{aggsig, build, proof::ProofBuild, secp_ser, tx_fee};
use crate::grin_core::map_vec;
use crate::grin_keychain::{BlindSum, BlindingFactor, Identifier, Keychain};
use crate::grin_util::secp::key::{PublicKey, SecretKey};
use crate::grin_util::secp::pedersen::Commitment;
use crate::grin_util::secp::Signature;
use crate::grin_util::{self, secp, RwLock};
use crate::slate_versions::ser as dalek_ser;
use ed25519_dalek::PublicKey as DalekPublicKey;
use ed25519_dalek::Signature as DalekSignature;
use failure::ResultExt;
use rand::rngs::mock::StepRng;
use rand::thread_rng;
use serde::ser::{Serialize, Serializer};
use serde_json;
use std::convert::TryFrom;
use std::fmt;
use std::sync::Arc;
use uuid::Uuid;

<<<<<<< HEAD
use crate::slate_versions::v2::{CoinbaseV2, OutputV2, TxKernelV2};
use crate::slate_versions::v3::{ParticipantDataV3, SlateV3, VersionCompatInfoV3};
=======
use crate::slate_versions::v3::SlateV3;
use crate::slate_versions::v4::{
	CoinbaseV4, InputV4, OutputV4, ParticipantDataV4, PaymentInfoV4, SlateV4, TransactionBodyV4,
	TransactionV4, TxKernelV4, VersionCompatInfoV4,
};
>>>>>>> c42d5ddc
use crate::slate_versions::{CURRENT_SLATE_VERSION, GRIN_BLOCK_HEADER_VERSION};
use crate::types::CbData;

#[derive(Serialize, Deserialize, Debug, Clone)]
pub struct PaymentInfo {
	#[serde(with = "dalek_ser::dalek_pubkey_serde")]
	pub sender_address: DalekPublicKey,
	#[serde(with = "dalek_ser::dalek_pubkey_serde")]
	pub receiver_address: DalekPublicKey,
	#[serde(with = "dalek_ser::option_dalek_sig_serde")]
	pub receiver_signature: Option<DalekSignature>,
}

/// Public data for each participant in the slate
#[derive(Serialize, Deserialize, Debug, Clone)]
pub struct ParticipantData {
	/// Id of participant in the transaction. (For now, 0=sender, 1=rec)
	#[serde(with = "secp_ser::string_or_u64")]
	pub id: u64,
	/// Public key corresponding to private blinding factor
	#[serde(with = "secp_ser::pubkey_serde")]
	pub public_blind_excess: PublicKey,
	/// Public key corresponding to private nonce
	#[serde(with = "secp_ser::pubkey_serde")]
	pub public_nonce: PublicKey,
	/// Public partial signature
	#[serde(with = "secp_ser::option_sig_serde")]
	pub part_sig: Option<Signature>,
	/// A message for other participants
	pub message: Option<String>,
	/// Signature, created with private key corresponding to 'public_blind_excess'
	#[serde(with = "secp_ser::option_sig_serde")]
	pub message_sig: Option<Signature>,
}

impl ParticipantData {
	/// A helper to return whether this participant
	/// has completed round 1 and round 2;
	/// Round 1 has to be completed before instantiation of this struct
	/// anyhow, and for each participant consists of:
	/// -Inputs added to transaction
	/// -Outputs added to transaction
	/// -Public signature nonce chosen and added
	/// -Public contribution to blinding factor chosen and added
	/// Round 2 can only be completed after all participants have
	/// performed round 1, and adds:
	/// -Part sig is filled out
	pub fn is_complete(&self) -> bool {
		self.part_sig.is_some()
	}
}

/// Public message data (for serialising and storage)
#[derive(Serialize, Deserialize, Debug, Clone)]
pub struct ParticipantMessageData {
	/// id of the particpant in the tx
	#[serde(with = "secp_ser::string_or_u64")]
	pub id: u64,
	/// Public key
	#[serde(with = "secp_ser::pubkey_serde")]
	pub public_key: PublicKey,
	/// Message,
	pub message: Option<String>,
	/// Signature
	#[serde(with = "secp_ser::option_sig_serde")]
	pub message_sig: Option<Signature>,
}

impl ParticipantMessageData {
	/// extract relevant message data from participant data
	pub fn from_participant_data(p: &ParticipantData) -> ParticipantMessageData {
		ParticipantMessageData {
			id: p.id,
			public_key: p.public_blind_excess,
			message: p.message.clone(),
			message_sig: p.message_sig,
		}
	}
}

impl fmt::Display for ParticipantMessageData {
	fn fmt(&self, f: &mut fmt::Formatter) -> fmt::Result {
		writeln!(f)?;
		write!(f, "Participant ID {} ", self.id)?;
		if self.id == 0 {
			writeln!(f, "(Sender)")?;
		} else {
			writeln!(f, "(Recipient)")?;
		}
		writeln!(f, "---------------------")?;
		let static_secp = grin_util::static_secp_instance();
		let static_secp = static_secp.lock();
		writeln!(
			f,
			"Public Key: {}",
			&grin_util::to_hex(self.public_key.serialize_vec(&static_secp, true).to_vec())
		)?;
		let message = match self.message.clone() {
			None => "None".to_owned(),
			Some(m) => m,
		};
		writeln!(f, "Message: {}", message)?;
		let message_sig = match self.message_sig {
			None => "None".to_owned(),
			Some(m) => grin_util::to_hex(m.to_raw_data().to_vec()),
		};
		writeln!(f, "Message Signature: {}", message_sig)
	}
}

/// A 'Slate' is passed around to all parties to build up all of the public
/// transaction data needed to create a finalized transaction. Callers can pass
/// the slate around by whatever means they choose, (but we can provide some
/// binary or JSON serialization helpers here).

#[derive(Deserialize, Debug, Clone)]
pub struct Slate {
	/// Versioning info
	pub version_info: VersionCompatInfo,
	/// The number of participants intended to take part in this transaction
	pub num_participants: usize,
	/// Unique transaction ID, selected by sender
	pub id: Uuid,
	/// The core transaction data:
	/// inputs, outputs, kernels, kernel offset
	/// Optional as of V4 to allow for a compact
	/// transaction initiation
	pub tx: Option<Transaction>,
	/// base amount (excluding fee)
	#[serde(with = "secp_ser::string_or_u64")]
	pub amount: u64,
	/// tx token type
	pub token_type: Option<String>,
	/// fee amount
	#[serde(with = "secp_ser::string_or_u64")]
	pub fee: u64,
	/// Block height for the transaction
	#[serde(with = "secp_ser::string_or_u64")]
	pub height: u64,
	/// Lock height
	#[serde(with = "secp_ser::string_or_u64")]
	pub lock_height: u64,
	/// TTL, the block height at which wallets
	/// should refuse to process the transaction and unlock all
	/// associated outputs
	#[serde(with = "secp_ser::opt_string_or_u64")]
	pub ttl_cutoff_height: Option<u64>,
	/// Participant data, each participant in the transaction will
	/// insert their public data here. For now, 0 is sender and 1
	/// is receiver, though this will change for multi-party
	pub participant_data: Vec<ParticipantData>,
	/// Payment Proof
	#[serde(default = "default_payment_none")]
	pub payment_proof: Option<PaymentInfo>,
}

fn default_payment_none() -> Option<PaymentInfo> {
	None
}
/// Versioning and compatibility info about this slate
#[derive(Serialize, Deserialize, Debug, Clone)]
pub struct VersionCompatInfo {
	/// The current version of the slate format
	pub version: u16,
	/// Original version this slate was converted from
	pub orig_version: u16,
	/// The grin block header version this slate is intended for
	pub block_header_version: u16,
}

/// Helper just to facilitate serialization
#[derive(Serialize, Deserialize, Debug, Clone)]
pub struct ParticipantMessages {
	/// included messages
	pub messages: Vec<ParticipantMessageData>,
}

impl Slate {
	/// Return the transaction, throwing an error if it doesn't exist
	/// to be used at points in the code where the existence of a transaction
	/// is assumed
	pub fn tx_or_err(&self) -> Result<&Transaction, Error> {
		match &self.tx {
			Some(t) => Ok(t),
			None => Err(ErrorKind::SlateTransactionRequired.into()),
		}
	}

	/// As above, but return mutable reference
	pub fn tx_or_err_mut(&mut self) -> Result<&mut Transaction, Error> {
		match &mut self.tx {
			Some(t) => Ok(t),
			None => Err(ErrorKind::SlateTransactionRequired.into()),
		}
	}
	/// Attempt to find slate version
	pub fn parse_slate_version(slate_json: &str) -> Result<u16, Error> {
		let probe: SlateVersionProbe =
			serde_json::from_str(slate_json).map_err(|_| ErrorKind::SlateVersionParse)?;
		Ok(probe.version())
	}

	/// Recieve a slate, upgrade it to the latest version internally
	pub fn deserialize_upgrade(slate_json: &str) -> Result<Slate, Error> {
		let version = Slate::parse_slate_version(slate_json)?;
<<<<<<< HEAD
		let v3: SlateV3 = match version {
			3 => serde_json::from_str(slate_json).context(ErrorKind::SlateDeser)?,
			// left as a reminder
			/*0 => {
				let v0: SlateV0 =
=======
		let v4: SlateV4 = match version {
			4 => serde_json::from_str(slate_json).context(ErrorKind::SlateDeser)?,
			3 => {
				let v3: SlateV3 =
>>>>>>> c42d5ddc
					serde_json::from_str(slate_json).context(ErrorKind::SlateDeser)?;
				SlateV4::from(v3)
			}
			_ => return Err(ErrorKind::SlateVersion(version).into()),
		};
<<<<<<< HEAD
		Ok(v3.into())
=======
		Ok(v4.into())
>>>>>>> c42d5ddc
	}

	/// Create a new slate
	pub fn blank(num_participants: usize) -> Slate {
		Slate {
			num_participants: num_participants,
			id: Uuid::new_v4(),
			tx: Some(Transaction::empty()),
			amount: 0,
			token_type: None,
			fee: 0,
			height: 0,
			lock_height: 0,
			ttl_cutoff_height: None,
			participant_data: vec![],
			version_info: VersionCompatInfo {
				version: CURRENT_SLATE_VERSION,
				orig_version: CURRENT_SLATE_VERSION,
				block_header_version: GRIN_BLOCK_HEADER_VERSION,
			},
			payment_proof: None,
		}
	}

	/// Adds selected inputs and outputs to the slate's transaction
	/// Returns blinding factor
	pub fn add_transaction_elements<K, B>(
		&mut self,
		keychain: &K,
		builder: &B,
		elems: Vec<Box<build::Append<K, B>>>,
	) -> Result<(BlindingFactor, BlindingFactor), Error>
	where
		K: Keychain,
		B: ProofBuild,
	{
<<<<<<< HEAD
		self.update_kernel();
		self.update_token_kernel();
		let (tx, blind, token_bind) =
			build::partial_transaction(self.tx.clone(), elems, keychain, builder)?;
		self.tx = tx;
		Ok((blind, token_bind))
=======
		self.update_kernel()?;
		let (tx, blind) =
			build::partial_transaction(self.tx_or_err()?.clone(), elems, keychain, builder)?;
		self.tx = Some(tx);
		Ok(blind)
>>>>>>> c42d5ddc
	}

	/// Update the tx kernel based on kernel features derived from the current slate.
	/// The fee may change as we build a transaction and we need to
	/// update the tx kernel to reflect this during the tx building process.
	pub fn update_kernel(&mut self) -> Result<(), Error> {
		self.tx = Some(
			self.tx_or_err()?
				.clone()
				.replace_kernel(TxKernel::with_features(self.kernel_features())),
		);
		Ok(())
	}

	/// Update the tx token kernel based on token kernel features derived from the current slate.
	/// update the tx token kernel to reflect this during the tx building process.
	pub fn update_token_kernel(&mut self) {
		if self.token_type.is_some() {
			let token_type = TokenKey::from_hex(self.token_type.clone().unwrap().as_str()).unwrap();
			self.tx = self.tx.clone().replace_token_kernel(
				TokenTxKernel::with_features(self.token_kernel_features())
					.with_token_type(token_type),
			);
		}
	}

	/// Construct Issue Token tx Kernel
	pub fn construct_issue_token_kernel<K>(
		&mut self,
		keychain: &K,
		amount: u64,
		output_id: &Identifier,
	) -> Result<(), Error>
	where
		K: Keychain,
	{
		if self.token_type.is_some() {
			let feature = TokenKernelFeatures::IssueToken;
			let token_type = TokenKey::from_hex(self.token_type.clone().unwrap().as_str())?;
			let mut token_kernel =
				TokenTxKernel::with_features(feature).with_token_type(token_type.clone());

			let secp = keychain.secp();
			let value_commit = secp.commit_value(amount).unwrap();
			let out_commit = self.tx.token_outputs()[0].commit.clone();
			let excess = secp.commit_sum(vec![out_commit], vec![value_commit])?;
			let pubkey = excess.to_pubkey(&secp)?;
			let msg = feature.token_kernel_sig_msg(token_type.clone())?;
			let sig = aggsig::sign_from_key_id(
				&secp,
				keychain,
				&msg,
				amount,
				&output_id,
				None,
				Some(&pubkey),
			)?;

			token_kernel.excess = excess;
			token_kernel.excess_sig = sig;
			self.tx = self.tx.clone().replace_token_kernel(token_kernel);
		}

		Ok(())
	}

	/// Completes callers part of round 1, adding public key info
	/// to the slate
	pub fn fill_round_1<K>(
		&mut self,
		keychain: &K,
		sec_key: &mut SecretKey,
		token_sec_key: &SecretKey,
		sec_nonce: &SecretKey,
		participant_id: usize,
		message: Option<String>,
		use_test_rng: bool,
	) -> Result<(), Error>
	where
		K: Keychain,
	{
		// Whoever does this first generates the offset
		if self.tx_or_err()?.offset == BlindingFactor::zero() {
			self.generate_offset(keychain, sec_key, use_test_rng)?;
		}
		let key = match self.token_type.clone() {
			Some(_) => token_sec_key,
			None => sec_key,
		};
		self.add_participant_info(
			keychain,
			key,
			&sec_nonce,
			participant_id,
			None,
			message,
			use_test_rng,
		)?;
		Ok(())
	}

	// Construct the appropriate kernel features based on our fee and lock_height.
	// If lock_height is 0 then its a plain kernel, otherwise its a height locked kernel.
	fn kernel_features(&self) -> KernelFeatures {
		match self.lock_height {
			0 => KernelFeatures::Plain { fee: self.fee },
			_ => KernelFeatures::HeightLocked {
				fee: self.fee,
				lock_height: self.lock_height,
			},
		}
	}

	// This is the msg that we will sign as part of the tx kernel.
	// If lock_height is 0 then build a plain kernel, otherwise build a height locked kernel.
	fn msg_to_sign(&self) -> Result<secp::Message, Error> {
		let msg = self.kernel_features().kernel_sig_msg()?;
		Ok(msg)
	}

	fn token_kernel_features(&self) -> TokenKernelFeatures {
		match self.lock_height {
			0 => TokenKernelFeatures::PlainToken,
			_ => TokenKernelFeatures::HeightLockedToken {
				lock_height: self.lock_height,
			},
		}
	}

	fn token_msg_to_sign(&self) -> Result<secp::Message, Error> {
		let features = self.token_kernel_features();
		let token_type = TokenKey::from_hex(self.token_type.clone().unwrap().as_str())?;
		let msg = features.token_kernel_sig_msg(token_type)?;
		Ok(msg)
	}

	/// Completes caller's part of round 2, completing signatures
	pub fn fill_round_2<K>(
		&mut self,
		keychain: &K,
		sec_key: &SecretKey,
		token_sec_key: &SecretKey,
		sec_nonce: &SecretKey,
		participant_id: usize,
	) -> Result<(), Error>
	where
		K: Keychain,
	{
		self.check_fees()?;

		self.verify_part_sigs(keychain.secp())?;
		let (key, msg) = match self.token_type.clone() {
			Some(_) => (token_sec_key, self.token_msg_to_sign()?),
			None => (sec_key, self.msg_to_sign()?),
		};
		let sig_part = aggsig::calculate_partial_sig(
			keychain.secp(),
			key,
			sec_nonce,
			&self.pub_nonce_sum(keychain.secp())?,
			Some(&self.pub_blind_sum(keychain.secp())?),
			&msg,
		)?;
		for i in 0..self.num_participants {
			if self.participant_data[i].id == participant_id as u64 {
				self.participant_data[i].part_sig = Some(sig_part);
				break;
			}
		}
		Ok(())
	}

	/// Creates the final signature, callable by either the sender or recipient
	/// (after phase 3: sender confirmation)
	pub fn finalize<K>(&mut self, keychain: &K) -> Result<(), Error>
	where
		K: Keychain,
	{
		let final_sig = self.finalize_signature(keychain)?;
		if self.token_type.is_some() {
			self.finalize_token_transaction(keychain, &final_sig)
		} else {
			self.finalize_transaction(keychain, &final_sig)
		}
	}

	/// Return the participant with the given id
	pub fn participant_with_id(&self, id: usize) -> Option<ParticipantData> {
		for p in self.participant_data.iter() {
			if p.id as usize == id {
				return Some(p.clone());
			}
		}
		None
	}

	/// Return the sum of public nonces
	fn pub_nonce_sum(&self, secp: &secp::Secp256k1) -> Result<PublicKey, Error> {
		let pub_nonces = self
			.participant_data
			.iter()
			.map(|p| &p.public_nonce)
			.collect();
		match PublicKey::from_combination(secp, pub_nonces) {
			Ok(k) => Ok(k),
			Err(e) => Err(ErrorKind::Secp(e).into()),
		}
	}

	/// Return the sum of public blinding factors
	fn pub_blind_sum(&self, secp: &secp::Secp256k1) -> Result<PublicKey, Error> {
		let pub_blinds = self
			.participant_data
			.iter()
			.map(|p| &p.public_blind_excess)
			.collect();
		match PublicKey::from_combination(secp, pub_blinds) {
			Ok(k) => Ok(k),
			Err(e) => Err(ErrorKind::Secp(e).into()),
		}
	}

	/// Return vector of all partial sigs
	fn part_sigs(&self) -> Vec<&Signature> {
		self.participant_data
			.iter()
			.map(|p| p.part_sig.as_ref().unwrap())
			.collect()
	}

	/// Adds participants public keys to the slate data
	/// and saves participant's transaction context
	/// sec_key can be overridden to replace the blinding
	/// factor (by whoever split the offset)
	fn add_participant_info<K>(
		&mut self,
		keychain: &K,
		sec_key: &SecretKey,
		sec_nonce: &SecretKey,
		id: usize,
		part_sig: Option<Signature>,
		message: Option<String>,
		use_test_rng: bool,
	) -> Result<(), Error>
	where
		K: Keychain,
	{
		// Add our public key and nonce to the slate
		let pub_key = PublicKey::from_secret_key(keychain.secp(), &sec_key)?;
		let pub_nonce = PublicKey::from_secret_key(keychain.secp(), &sec_nonce)?;

		let test_message_nonce = SecretKey::from_slice(&keychain.secp(), &[1; 32]).unwrap();
		let message_nonce = match use_test_rng {
			false => None,
			true => Some(&test_message_nonce),
		};

		// Sign the provided message
		let message_sig = {
			if let Some(m) = message.clone() {
				let hashed = blake2b(secp::constants::MESSAGE_SIZE, &[], &m.as_bytes()[..]);
				let m = secp::Message::from_slice(&hashed.as_bytes())?;
				let res = aggsig::sign_single(
					&keychain.secp(),
					&m,
					&sec_key,
					message_nonce,
					Some(&pub_key),
				)?;
				Some(res)
			} else {
				None
			}
		};
		self.participant_data.push(ParticipantData {
			id: id as u64,
			public_blind_excess: pub_key,
			public_nonce: pub_nonce,
			part_sig: part_sig,
			message: message,
			message_sig: message_sig,
		});
		Ok(())
	}

	/// helper to return all participant messages
	pub fn participant_messages(&self) -> ParticipantMessages {
		let mut ret = ParticipantMessages { messages: vec![] };
		for ref m in self.participant_data.iter() {
			ret.messages
				.push(ParticipantMessageData::from_participant_data(m));
		}
		ret
	}

	/// Somebody involved needs to generate an offset with their private key
	/// For now, we'll have the transaction initiator be responsible for it
	/// Return offset private key for the participant to use later in the
	/// transaction
	pub fn generate_offset<K>(
		&mut self,
		keychain: &K,
		sec_key: &mut SecretKey,
		use_test_rng: bool,
	) -> Result<(), Error>
	where
		K: Keychain,
	{
		// Generate a random kernel offset here
		// and subtract it from the blind_sum so we create
		// the aggsig context with the "split" key
		self.tx_or_err_mut()?.offset = match use_test_rng {
			false => {
				BlindingFactor::from_secret_key(SecretKey::new(&keychain.secp(), &mut thread_rng()))
			}
			true => {
				// allow for consistent test results
				let mut test_rng = StepRng::new(1_234_567_890_u64, 1);
				BlindingFactor::from_secret_key(SecretKey::new(&keychain.secp(), &mut test_rng))
			}
		};

		let blind_offset = keychain.blind_sum(
			&BlindSum::new()
				.add_blinding_factor(BlindingFactor::from_secret_key(sec_key.clone()))
				.sub_blinding_factor(self.tx_or_err()?.offset.clone()),
		)?;
		*sec_key = blind_offset.secret_key(&keychain.secp())?;
		Ok(())
	}

	/// Checks the fees in the transaction in the given slate are valid
	fn check_fees(&self) -> Result<(), Error> {
		let tx = self.tx_or_err()?;
		// double check the fee amount included in the partial tx
		// we don't necessarily want to just trust the sender
		// we could just overwrite the fee here (but we won't) due to the sig
		let fee = tx_fee(
<<<<<<< HEAD
			self.tx.inputs().len(),
			self.tx.outputs().len(),
			self.tx.kernels().len(),
			self.tx.token_inputs().len(),
			self.tx.token_outputs().len(),
			self.tx.token_kernels().len(),
=======
			tx.inputs().len(),
			tx.outputs().len(),
			tx.kernels().len(),
>>>>>>> c42d5ddc
			None,
		);

		if fee > tx.fee() {
			return Err(
				ErrorKind::Fee(format!("Fee Dispute Error: {}, {}", tx.fee(), fee,)).into(),
			);
		}

		if fee > self.amount + self.fee {
			let reason = format!(
				"Rejected the transfer because transaction fee ({}) exceeds received amount ({}).",
				amount_to_hr_string(fee, false),
				amount_to_hr_string(self.amount + self.fee, false)
			);
			info!("{}", reason);
			return Err(ErrorKind::Fee(reason).into());
		}

		Ok(())
	}

	/// Verifies all of the partial signatures in the Slate are valid
	fn verify_part_sigs(&self, secp: &secp::Secp256k1) -> Result<(), Error> {
		let msg = match self.token_type.clone() {
			Some(_) => self.token_msg_to_sign()?,
			None => self.msg_to_sign()?,
		};
		// collect public nonces
		for p in self.participant_data.iter() {
			if p.is_complete() {
				aggsig::verify_partial_sig(
					secp,
					p.part_sig.as_ref().unwrap(),
					&self.pub_nonce_sum(secp)?,
					&p.public_blind_excess,
					Some(&self.pub_blind_sum(secp)?),
					&msg,
				)?;
			}
		}
		Ok(())
	}

	/// Verifies any messages in the slate's participant data match their signatures
	pub fn verify_messages(&self) -> Result<(), Error> {
		let secp = secp::Secp256k1::with_caps(secp::ContextFlag::VerifyOnly);
		for p in self.participant_data.iter() {
			if let Some(msg) = &p.message {
				let hashed = blake2b(secp::constants::MESSAGE_SIZE, &[], &msg.as_bytes()[..]);
				let m = secp::Message::from_slice(&hashed.as_bytes())?;
				let signature = match p.message_sig {
					None => {
						error!("verify_messages - participant message doesn't have signature. Message: \"{}\"",
						   String::from_utf8_lossy(&msg.as_bytes()[..]));
						return Err(ErrorKind::Signature(
							"Optional participant messages doesn't have signature".to_owned(),
						)
						.into());
					}
					Some(s) => s,
				};
				if !aggsig::verify_single(
					&secp,
					&signature,
					&m,
					None,
					&p.public_blind_excess,
					Some(&p.public_blind_excess),
					false,
				) {
					error!("verify_messages - participant message doesn't match signature. Message: \"{}\"",
						   String::from_utf8_lossy(&msg.as_bytes()[..]));
					return Err(ErrorKind::Signature(
						"Optional participant messages do not match signatures".to_owned(),
					)
					.into());
				} else {
					info!(
						"verify_messages - signature verified ok. Participant message: \"{}\"",
						String::from_utf8_lossy(&msg.as_bytes()[..])
					);
				}
			}
		}
		Ok(())
	}

	/// This should be callable by either the sender or receiver
	/// once phase 3 is done
	///
	/// Receive Part 3 of interactive transactions from sender, Sender
	/// Confirmation Return Ok/Error
	/// -Receiver receives sS
	/// -Receiver verifies sender's sig, by verifying that
	/// kS * G + e *xS * G = sS* G
	/// -Receiver calculates final sig as s=(sS+sR, kS * G+kR * G)
	/// -Receiver puts into TX kernel:
	///
	/// Signature S
	/// pubkey xR * G+xS * G
	/// fee (= M)
	///
	/// Returns completed transaction ready for posting to the chain

	fn finalize_signature<K>(&mut self, keychain: &K) -> Result<Signature, Error>
	where
		K: Keychain,
	{
		self.verify_part_sigs(keychain.secp())?;

		let part_sigs = self.part_sigs();
		let pub_nonce_sum = self.pub_nonce_sum(keychain.secp())?;
		let final_pubkey = self.pub_blind_sum(keychain.secp())?;
		// get the final signature
		let final_sig = aggsig::add_signatures(&keychain.secp(), part_sigs, &pub_nonce_sum)?;

		// Calculate the final public key (for our own sanity check)
		let msg = match self.token_type.clone() {
			Some(_) => self.token_msg_to_sign()?,
			None => self.msg_to_sign()?,
		};

		// Check our final sig verifies
		aggsig::verify_completed_sig(
			&keychain.secp(),
			&final_sig,
			&final_pubkey,
			Some(&final_pubkey),
			&msg,
		)?;

		Ok(final_sig)
	}

	/// return the final excess
	pub fn calc_excess<K>(&self, keychain: &K) -> Result<Commitment, Error>
	where
		K: Keychain,
	{
		let tx = self.tx_or_err()?.clone();
		let kernel_offset = tx.offset.clone();
		let overage = tx.fee() as i64;
		let tx_excess = tx.sum_commitments(overage)?;

		// subtract the kernel_excess (built from kernel_offset)
		let offset_excess = keychain
			.secp()
			.commit(0, kernel_offset.secret_key(&keychain.secp())?)?;
		Ok(keychain
			.secp()
			.commit_sum(vec![tx_excess], vec![offset_excess])?)
	}

	/// builds a final transaction after the aggregated sig exchange
	fn finalize_transaction<K>(
		&mut self,
		keychain: &K,
		final_sig: &secp::Signature,
	) -> Result<(), Error>
	where
		K: Keychain,
	{
		self.check_fees()?;
		// build the final excess based on final tx and offset
		let final_excess = self.calc_excess(keychain)?;

		debug!("Final Tx excess: {:?}", final_excess);

		let final_tx = self.tx_or_err_mut()?;

		// update the tx kernel to reflect the offset excess and sig
		assert_eq!(final_tx.kernels().len(), 1);
		final_tx.kernels_mut()[0].excess = final_excess.clone();
		final_tx.kernels_mut()[0].excess_sig = final_sig.clone();

		// confirm the kernel verifies successfully before proceeding
		debug!("Validating final transaction");
		final_tx.kernels()[0].verify()?;

		// confirm the overall transaction is valid (including the updated kernel)
		// accounting for tx weight limits
		let verifier_cache = Arc::new(RwLock::new(LruVerifierCache::new()));
		final_tx.validate(Weighting::AsTransaction, verifier_cache)?;

		Ok(())
	}

	/// builds a final transaction after the aggregated sig exchange
	pub fn finalize_token_parent_tx<K>(
		&mut self,
		keychain: &K,
		sec_key: &SecretKey,
		with_validate: bool,
	) -> Result<(), Error>
	where
		K: Keychain,
	{
		let kernel_offset = &self.tx.offset;

		self.check_fees()?;

		let mut final_tx = self.tx.clone();

		let secp = keychain.secp();

		// build the final excess based on final tx and offset
		let final_excess = {
			// sum the input/output commitments on the final tx
			let overage = final_tx.fee() as i64;
			let tx_excess = final_tx.sum_commitments(overage)?;

			// subtract the kernel_excess (built from kernel_offset)
			let offset_excess = secp.commit(0, kernel_offset.secret_key(secp)?)?;
			secp.commit_sum(vec![tx_excess], vec![offset_excess])?
		};
		let pubkey = final_excess.to_pubkey(&secp)?;

		let sig = aggsig::sign_single(secp, &self.msg_to_sign()?, sec_key, None, Some(&pubkey))?;

		// update the tx kernel to reflect the offset excess and sig
		assert_eq!(final_tx.kernels().len(), 1);
		final_tx.kernels_mut()[0].excess = final_excess.clone();
		final_tx.kernels_mut()[0].excess_sig = sig;

		// confirm the kernel verifies successfully before proceeding
		debug!("Validating final transaction");
		final_tx.kernels()[0].verify()?;

		// confirm the overall transaction is valid (including the updated kernel)
		// accounting for tx weight limits
		if with_validate {
			let verifier_cache = Arc::new(RwLock::new(LruVerifierCache::new()));
			let _ = final_tx.validate(Weighting::AsTransaction, verifier_cache)?;
		}

		self.tx = final_tx;
		Ok(())
	}

	/// builds a final transaction after the aggregated sig exchange
	fn finalize_token_transaction<K>(
		&mut self,
		keychain: &K,
		final_sig: &secp::Signature,
	) -> Result<(), Error>
	where
		K: Keychain,
	{
		self.check_fees()?;

		let token_type = TokenKey::from_hex(self.token_type.clone().unwrap().as_str())?;

		let mut final_tx = self.tx.clone();

		// build the final excess based on final tx and offset
		let final_excess = {
			let mut token_input_commit_map = final_tx.token_inputs_committed();
			let mut token_output_commit_map = final_tx.token_outputs_committed();
			let token_input_commit_vec = token_input_commit_map.entry(token_type).or_insert(vec![]);
			let token_output_commit_vec =
				token_output_commit_map.entry(token_type).or_insert(vec![]);
			keychain.secp().commit_sum(
				token_output_commit_vec.clone(),
				token_input_commit_vec.clone(),
			)?
		};

		// update the tx kernel to reflect the offset excess and sig
		assert_eq!(final_tx.token_kernels().len(), 1);
		final_tx.token_kernels_mut()[0].excess = final_excess.clone();
		final_tx.token_kernels_mut()[0].excess_sig = final_sig.clone();

		// confirm the kernel verifies successfully before proceeding
		debug!("Validating final transaction");
		final_tx.token_kernels_mut()[0].verify()?;

		// confirm the overall transaction is valid (including the updated kernel)
		// accounting for tx weight limits
		let verifier_cache = Arc::new(RwLock::new(LruVerifierCache::new()));
		let _ = final_tx.validate(Weighting::AsTransaction, verifier_cache)?;

		self.tx = final_tx;
		Ok(())
	}
}

impl Serialize for Slate {
	fn serialize<S>(&self, serializer: S) -> Result<S::Ok, S::Error>
	where
		S: Serializer,
	{
		use serde::ser::Error;

<<<<<<< HEAD
		let v3 = SlateV3::from(self);
		match self.version_info.orig_version {
			3 => v3.serialize(serializer),
=======
		let v4 = SlateV4::from(self);
		match self.version_info.orig_version {
			4 => v4.serialize(serializer),
>>>>>>> c42d5ddc
			// left as a reminder
			3 => {
				let v3 = match SlateV3::try_from(&v4) {
					Ok(s) => s,
					Err(e) => return Err(S::Error::custom(format!("{}", e))),
				};
				v3.serialize(serializer)
			}
			v => Err(S::Error::custom(format!("Unknown slate version {}", v))),
		}
	}
}

#[derive(Serialize, Deserialize, Debug, Clone)]
pub struct SlateVersionProbe {
	#[serde(default)]
	version: Option<u64>,
	#[serde(default)]
	version_info: Option<VersionCompatInfo>,
}

impl SlateVersionProbe {
	pub fn version(&self) -> u16 {
		match &self.version_info {
			Some(v) => v.version,
			None => match self.version {
				Some(_) => 1,
				None => 0,
			},
		}
	}
}

// Coinbase data to versioned.
impl From<CbData> for CoinbaseV4 {
	fn from(cb: CbData) -> CoinbaseV4 {
		CoinbaseV4 {
			output: OutputV4::from(&cb.output),
			kernel: TxKernelV4::from(&cb.kernel),
			key_id: cb.key_id,
		}
	}
}

// Current slate version to versioned conversions

// Slate to versioned
<<<<<<< HEAD
impl From<Slate> for SlateV3 {
	fn from(slate: Slate) -> SlateV3 {
=======
impl From<Slate> for SlateV4 {
	fn from(slate: Slate) -> SlateV4 {
>>>>>>> c42d5ddc
		let Slate {
			num_participants,
			id,
			tx,
			amount,
			token_type,
			fee,
			height,
			lock_height,
			ttl_cutoff_height,
			participant_data,
			version_info,
			payment_proof,
		} = slate;
<<<<<<< HEAD
		let participant_data = map_vec!(participant_data, |data| ParticipantDataV3::from(data));
		let version_info = VersionCompatInfoV3::from(&version_info);
		SlateV3 {
=======
		let participant_data = map_vec!(participant_data, |data| ParticipantDataV4::from(data));
		let version_info = VersionCompatInfoV4::from(&version_info);
		let payment_proof = match payment_proof {
			Some(p) => Some(PaymentInfoV4::from(&p)),
			None => None,
		};
		let tx = match tx {
			Some(t) => Some(TransactionV4::from(t)),
			None => None,
		};
		SlateV4 {
>>>>>>> c42d5ddc
			num_participants,
			id,
			tx: tx,
			amount,
			token_type,
			fee,
			height,
			lock_height,
			ttl_cutoff_height,
			participant_data,
			version_info,
			payment_proof,
		}
	}
}

<<<<<<< HEAD
impl From<&Slate> for SlateV3 {
	fn from(slate: &Slate) -> SlateV3 {
=======
impl From<&Slate> for SlateV4 {
	fn from(slate: &Slate) -> SlateV4 {
>>>>>>> c42d5ddc
		let Slate {
			num_participants,
			id,
			tx,
			amount,
			token_type,
			fee,
			height,
			lock_height,
			ttl_cutoff_height,
			participant_data,
			version_info,
			payment_proof,
		} = slate;
		let num_participants = *num_participants;
		let id = *id;
<<<<<<< HEAD
		let tx = tx.clone();
=======
>>>>>>> c42d5ddc
		let amount = *amount;
		let token_type = token_type.to_owned();
		let fee = *fee;
		let height = *height;
		let lock_height = *lock_height;
<<<<<<< HEAD
		let participant_data = map_vec!(participant_data, |data| ParticipantDataV3::from(data));
		let version_info = VersionCompatInfoV3::from(version_info);
		SlateV3 {
=======
		let ttl_cutoff_height = *ttl_cutoff_height;
		let participant_data = map_vec!(participant_data, |data| ParticipantDataV4::from(data));
		let version_info = VersionCompatInfoV4::from(version_info);
		let payment_proof = match payment_proof {
			Some(p) => Some(PaymentInfoV4::from(p)),
			None => None,
		};
		let tx = match tx {
			Some(t) => Some(TransactionV4::from(t)),
			None => None,
		};
		SlateV4 {
>>>>>>> c42d5ddc
			num_participants,
			id,
			tx,
			amount,
			token_type,
			fee,
			height,
			lock_height,
			ttl_cutoff_height,
			participant_data,
			version_info,
			payment_proof,
		}
	}
}

<<<<<<< HEAD
impl From<&ParticipantData> for ParticipantDataV3 {
	fn from(data: &ParticipantData) -> ParticipantDataV3 {
=======
impl From<&ParticipantData> for ParticipantDataV4 {
	fn from(data: &ParticipantData) -> ParticipantDataV4 {
>>>>>>> c42d5ddc
		let ParticipantData {
			id,
			public_blind_excess,
			public_nonce,
			part_sig,
			message,
			message_sig,
		} = data;
		let id = *id;
		let public_blind_excess = *public_blind_excess;
		let public_nonce = *public_nonce;
		let part_sig = *part_sig;
		let message: Option<String> = message.as_ref().map(|t| String::from(&**t));
		let message_sig = *message_sig;
<<<<<<< HEAD
		ParticipantDataV3 {
=======
		ParticipantDataV4 {
>>>>>>> c42d5ddc
			id,
			public_blind_excess,
			public_nonce,
			part_sig,
			message,
			message_sig,
		}
	}
}

<<<<<<< HEAD
impl From<&VersionCompatInfo> for VersionCompatInfoV3 {
	fn from(data: &VersionCompatInfo) -> VersionCompatInfoV3 {
=======
impl From<&VersionCompatInfo> for VersionCompatInfoV4 {
	fn from(data: &VersionCompatInfo) -> VersionCompatInfoV4 {
>>>>>>> c42d5ddc
		let VersionCompatInfo {
			version,
			orig_version,
			block_header_version,
		} = data;
		let version = *version;
		let orig_version = *orig_version;
		let block_header_version = *block_header_version;
<<<<<<< HEAD
		VersionCompatInfoV3 {
=======
		VersionCompatInfoV4 {
>>>>>>> c42d5ddc
			version,
			orig_version,
			block_header_version,
		}
	}
}

<<<<<<< HEAD
impl From<&Output> for OutputV2 {
	fn from(output: &Output) -> OutputV2 {
=======
impl From<&PaymentInfo> for PaymentInfoV4 {
	fn from(data: &PaymentInfo) -> PaymentInfoV4 {
		let PaymentInfo {
			sender_address,
			receiver_address,
			receiver_signature,
		} = data;
		let sender_address = *sender_address;
		let receiver_address = *receiver_address;
		let receiver_signature = *receiver_signature;
		PaymentInfoV4 {
			sender_address,
			receiver_address,
			receiver_signature,
		}
	}
}

impl From<Transaction> for TransactionV4 {
	fn from(tx: Transaction) -> TransactionV4 {
		let Transaction { offset, body } = tx;
		let body = TransactionBodyV4::from(&body);
		TransactionV4 { offset, body }
	}
}

impl From<&Transaction> for TransactionV4 {
	fn from(tx: &Transaction) -> TransactionV4 {
		let Transaction { offset, body } = tx;
		let offset = offset.clone();
		let body = TransactionBodyV4::from(body);
		TransactionV4 { offset, body }
	}
}

impl From<&TransactionBody> for TransactionBodyV4 {
	fn from(body: &TransactionBody) -> TransactionBodyV4 {
		let TransactionBody {
			inputs,
			outputs,
			kernels,
		} = body;

		let inputs = map_vec!(inputs, |inp| InputV4::from(inp));
		let outputs = map_vec!(outputs, |out| OutputV4::from(out));
		let kernels = map_vec!(kernels, |kern| TxKernelV4::from(kern));
		TransactionBodyV4 {
			inputs,
			outputs,
			kernels,
		}
	}
}

impl From<&Input> for InputV4 {
	fn from(input: &Input) -> InputV4 {
		let Input { features, commit } = *input;
		InputV4 { features, commit }
	}
}

impl From<&Output> for OutputV4 {
	fn from(output: &Output) -> OutputV4 {
>>>>>>> c42d5ddc
		let Output {
			features,
			commit,
			proof,
		} = *output;
		OutputV4 {
			features,
			commit,
			proof,
		}
	}
}

impl From<&TxKernel> for TxKernelV4 {
	fn from(kernel: &TxKernel) -> TxKernelV4 {
		let (features, fee, lock_height) = match kernel.features {
			KernelFeatures::Plain { fee } => (CompatKernelFeatures::Plain, fee, 0),
			KernelFeatures::Coinbase => (CompatKernelFeatures::Coinbase, 0, 0),
			KernelFeatures::HeightLocked { fee, lock_height } => {
				(CompatKernelFeatures::HeightLocked, fee, lock_height)
			}
		};
		TxKernelV4 {
			features,
			fee,
			lock_height,
			excess: kernel.excess,
			excess_sig: kernel.excess_sig,
		}
	}
}

// Versioned to current slate
<<<<<<< HEAD
impl From<SlateV3> for Slate {
	fn from(slate: SlateV3) -> Slate {
		let SlateV3 {
=======
impl From<SlateV4> for Slate {
	fn from(slate: SlateV4) -> Slate {
		let SlateV4 {
>>>>>>> c42d5ddc
			num_participants,
			id,
			tx,
			amount,
			token_type,
			fee,
			height,
			lock_height,
			ttl_cutoff_height,
			participant_data,
			version_info,
			payment_proof,
		} = slate;
		let participant_data = map_vec!(participant_data, |data| ParticipantData::from(data));
		let version_info = VersionCompatInfo::from(&version_info);
		let payment_proof = match payment_proof {
			Some(p) => Some(PaymentInfo::from(&p)),
			None => None,
		};
		let tx = match tx {
			Some(t) => Some(Transaction::from(t)),
			None => None,
		};
		Slate {
			num_participants,
			id,
			tx,
			amount,
			token_type,
			fee,
			height,
			lock_height,
			ttl_cutoff_height,
			participant_data,
			version_info,
			payment_proof,
		}
	}
}

<<<<<<< HEAD
impl From<&ParticipantDataV3> for ParticipantData {
	fn from(data: &ParticipantDataV3) -> ParticipantData {
		let ParticipantDataV3 {
=======
impl From<&ParticipantDataV4> for ParticipantData {
	fn from(data: &ParticipantDataV4) -> ParticipantData {
		let ParticipantDataV4 {
>>>>>>> c42d5ddc
			id,
			public_blind_excess,
			public_nonce,
			part_sig,
			message,
			message_sig,
		} = data;
		let id = *id;
		let public_blind_excess = *public_blind_excess;
		let public_nonce = *public_nonce;
		let part_sig = *part_sig;
		let message: Option<String> = message.as_ref().map(|t| String::from(&**t));
		let message_sig = *message_sig;
		ParticipantData {
			id,
			public_blind_excess,
			public_nonce,
			part_sig,
			message,
			message_sig,
		}
	}
}

<<<<<<< HEAD
impl From<&VersionCompatInfoV3> for VersionCompatInfo {
	fn from(data: &VersionCompatInfoV3) -> VersionCompatInfo {
		let VersionCompatInfoV3 {
=======
impl From<&VersionCompatInfoV4> for VersionCompatInfo {
	fn from(data: &VersionCompatInfoV4) -> VersionCompatInfo {
		let VersionCompatInfoV4 {
>>>>>>> c42d5ddc
			version,
			orig_version,
			block_header_version,
		} = data;
		let version = *version;
		let orig_version = *orig_version;
		let block_header_version = *block_header_version;
		VersionCompatInfo {
			version,
			orig_version,
			block_header_version,
		}
	}
}

<<<<<<< HEAD
=======
impl From<&PaymentInfoV4> for PaymentInfo {
	fn from(data: &PaymentInfoV4) -> PaymentInfo {
		let PaymentInfoV4 {
			sender_address,
			receiver_address,
			receiver_signature,
		} = data;
		let sender_address = *sender_address;
		let receiver_address = *receiver_address;
		let receiver_signature = *receiver_signature;
		PaymentInfo {
			sender_address,
			receiver_address,
			receiver_signature,
		}
	}
}

impl From<TransactionV4> for Transaction {
	fn from(tx: TransactionV4) -> Transaction {
		let TransactionV4 { offset, body } = tx;
		let body = TransactionBody::from(&body);
		Transaction { offset, body }
	}
}

impl From<&TransactionBodyV4> for TransactionBody {
	fn from(body: &TransactionBodyV4) -> TransactionBody {
		let TransactionBodyV4 {
			inputs,
			outputs,
			kernels,
		} = body;

		let inputs = map_vec!(inputs, |inp| Input::from(inp));
		let outputs = map_vec!(outputs, |out| Output::from(out));
		let kernels = map_vec!(kernels, |kern| TxKernel::from(kern));
		TransactionBody {
			inputs,
			outputs,
			kernels,
		}
	}
}

impl From<&InputV4> for Input {
	fn from(input: &InputV4) -> Input {
		let InputV4 { features, commit } = *input;
		Input { features, commit }
	}
}

impl From<&OutputV4> for Output {
	fn from(output: &OutputV4) -> Output {
		let OutputV4 {
			features,
			commit,
			proof,
		} = *output;
		Output {
			features,
			commit,
			proof,
		}
	}
}

impl From<&TxKernelV4> for TxKernel {
	fn from(kernel: &TxKernelV4) -> TxKernel {
		let (fee, lock_height) = (kernel.fee, kernel.lock_height);
		let features = match kernel.features {
			CompatKernelFeatures::Plain => KernelFeatures::Plain { fee },
			CompatKernelFeatures::Coinbase => KernelFeatures::Coinbase,
			CompatKernelFeatures::HeightLocked => KernelFeatures::HeightLocked { fee, lock_height },
		};
		TxKernel {
			features,
			excess: kernel.excess,
			excess_sig: kernel.excess_sig,
		}
	}
}

>>>>>>> c42d5ddc
#[derive(Clone, Copy, Debug, Serialize, Deserialize)]
pub enum CompatKernelFeatures {
	Plain,
	Coinbase,
	HeightLocked,
}<|MERGE_RESOLUTION|>--- conflicted
+++ resolved
@@ -20,8 +20,10 @@
 use crate::grin_core::core::amount_to_hr_string;
 use crate::grin_core::core::committed::Committed;
 use crate::grin_core::core::transaction::{
-	KernelFeatures, Output, TokenKernelFeatures, TokenKey, TokenTxKernel, Transaction, TxKernel,
-	Weighting,
+	Input, KernelFeatures, Output, Transaction, TransactionBody, TxKernel, Weighting,
+};
+use crate::grin_core::core::transaction::{
+	TokenInput, TokenKernelFeatures, TokenKey, TokenOutput, TokenTxKernel,
 };
 use crate::grin_core::core::verifier_cache::LruVerifierCache;
 use crate::grin_core::libtx::{aggsig, build, proof::ProofBuild, secp_ser, tx_fee};
@@ -44,16 +46,12 @@
 use std::sync::Arc;
 use uuid::Uuid;
 
-<<<<<<< HEAD
-use crate::slate_versions::v2::{CoinbaseV2, OutputV2, TxKernelV2};
-use crate::slate_versions::v3::{ParticipantDataV3, SlateV3, VersionCompatInfoV3};
-=======
 use crate::slate_versions::v3::SlateV3;
 use crate::slate_versions::v4::{
-	CoinbaseV4, InputV4, OutputV4, ParticipantDataV4, PaymentInfoV4, SlateV4, TransactionBodyV4,
-	TransactionV4, TxKernelV4, VersionCompatInfoV4,
+	CoinbaseV4, InputV4, OutputV4, ParticipantDataV4, PaymentInfoV4, SlateV4, TokenInputV4,
+	TokenOutputV4, TokenTxKernelV4, TransactionBodyV4, TransactionV4, TxKernelV4,
+	VersionCompatInfoV4,
 };
->>>>>>> c42d5ddc
 use crate::slate_versions::{CURRENT_SLATE_VERSION, GRIN_BLOCK_HEADER_VERSION};
 use crate::types::CbData;
 
@@ -259,28 +257,16 @@
 	/// Recieve a slate, upgrade it to the latest version internally
 	pub fn deserialize_upgrade(slate_json: &str) -> Result<Slate, Error> {
 		let version = Slate::parse_slate_version(slate_json)?;
-<<<<<<< HEAD
-		let v3: SlateV3 = match version {
-			3 => serde_json::from_str(slate_json).context(ErrorKind::SlateDeser)?,
-			// left as a reminder
-			/*0 => {
-				let v0: SlateV0 =
-=======
 		let v4: SlateV4 = match version {
 			4 => serde_json::from_str(slate_json).context(ErrorKind::SlateDeser)?,
 			3 => {
 				let v3: SlateV3 =
->>>>>>> c42d5ddc
 					serde_json::from_str(slate_json).context(ErrorKind::SlateDeser)?;
 				SlateV4::from(v3)
 			}
 			_ => return Err(ErrorKind::SlateVersion(version).into()),
 		};
-<<<<<<< HEAD
-		Ok(v3.into())
-=======
 		Ok(v4.into())
->>>>>>> c42d5ddc
 	}
 
 	/// Create a new slate
@@ -317,20 +303,12 @@
 		K: Keychain,
 		B: ProofBuild,
 	{
-<<<<<<< HEAD
-		self.update_kernel();
-		self.update_token_kernel();
+		self.update_kernel()?;
+		self.update_token_kernel()?;
 		let (tx, blind, token_bind) =
-			build::partial_transaction(self.tx.clone(), elems, keychain, builder)?;
-		self.tx = tx;
-		Ok((blind, token_bind))
-=======
-		self.update_kernel()?;
-		let (tx, blind) =
 			build::partial_transaction(self.tx_or_err()?.clone(), elems, keychain, builder)?;
 		self.tx = Some(tx);
-		Ok(blind)
->>>>>>> c42d5ddc
+		Ok((blind, token_bind))
 	}
 
 	/// Update the tx kernel based on kernel features derived from the current slate.
@@ -347,14 +325,17 @@
 
 	/// Update the tx token kernel based on token kernel features derived from the current slate.
 	/// update the tx token kernel to reflect this during the tx building process.
-	pub fn update_token_kernel(&mut self) {
+	pub fn update_token_kernel(&mut self) -> Result<(), Error> {
 		if self.token_type.is_some() {
 			let token_type = TokenKey::from_hex(self.token_type.clone().unwrap().as_str()).unwrap();
-			self.tx = self.tx.clone().replace_token_kernel(
-				TokenTxKernel::with_features(self.token_kernel_features())
-					.with_token_type(token_type),
+			self.tx = Some(
+				self.tx_or_err()?.clone().replace_token_kernel(
+					TokenTxKernel::with_features(self.token_kernel_features())
+						.with_token_type(token_type),
+				),
 			);
 		}
+		Ok(())
 	}
 
 	/// Construct Issue Token tx Kernel
@@ -375,7 +356,7 @@
 
 			let secp = keychain.secp();
 			let value_commit = secp.commit_value(amount).unwrap();
-			let out_commit = self.tx.token_outputs()[0].commit.clone();
+			let out_commit = self.tx_or_err()?.token_outputs()[0].commit.clone();
 			let excess = secp.commit_sum(vec![out_commit], vec![value_commit])?;
 			let pubkey = excess.to_pubkey(&secp)?;
 			let msg = feature.token_kernel_sig_msg(token_type.clone())?;
@@ -391,7 +372,7 @@
 
 			token_kernel.excess = excess;
 			token_kernel.excess_sig = sig;
-			self.tx = self.tx.clone().replace_token_kernel(token_kernel);
+			self.tx = Some(self.tx_or_err()?.clone().replace_token_kernel(token_kernel));
 		}
 
 		Ok(())
@@ -669,18 +650,12 @@
 		// we don't necessarily want to just trust the sender
 		// we could just overwrite the fee here (but we won't) due to the sig
 		let fee = tx_fee(
-<<<<<<< HEAD
-			self.tx.inputs().len(),
-			self.tx.outputs().len(),
-			self.tx.kernels().len(),
-			self.tx.token_inputs().len(),
-			self.tx.token_outputs().len(),
-			self.tx.token_kernels().len(),
-=======
 			tx.inputs().len(),
 			tx.outputs().len(),
 			tx.kernels().len(),
->>>>>>> c42d5ddc
+			tx.token_inputs().len(),
+			tx.token_outputs().len(),
+			tx.token_kernels().len(),
 			None,
 		);
 
@@ -879,11 +854,13 @@
 	where
 		K: Keychain,
 	{
-		let kernel_offset = &self.tx.offset;
-
 		self.check_fees()?;
 
-		let mut final_tx = self.tx.clone();
+		let msg_to_sign = self.msg_to_sign()?;
+
+		let final_tx = self.tx_or_err_mut()?;
+
+		let kernel_offset = &final_tx.offset;
 
 		let secp = keychain.secp();
 
@@ -899,7 +876,7 @@
 		};
 		let pubkey = final_excess.to_pubkey(&secp)?;
 
-		let sig = aggsig::sign_single(secp, &self.msg_to_sign()?, sec_key, None, Some(&pubkey))?;
+		let sig = aggsig::sign_single(secp, &msg_to_sign, sec_key, None, Some(&pubkey))?;
 
 		// update the tx kernel to reflect the offset excess and sig
 		assert_eq!(final_tx.kernels().len(), 1);
@@ -914,10 +891,9 @@
 		// accounting for tx weight limits
 		if with_validate {
 			let verifier_cache = Arc::new(RwLock::new(LruVerifierCache::new()));
-			let _ = final_tx.validate(Weighting::AsTransaction, verifier_cache)?;
-		}
-
-		self.tx = final_tx;
+			final_tx.validate(Weighting::AsTransaction, verifier_cache)?;
+		}
+
 		Ok(())
 	}
 
@@ -934,7 +910,7 @@
 
 		let token_type = TokenKey::from_hex(self.token_type.clone().unwrap().as_str())?;
 
-		let mut final_tx = self.tx.clone();
+		let final_tx = self.tx_or_err_mut()?;
 
 		// build the final excess based on final tx and offset
 		let final_excess = {
@@ -961,9 +937,8 @@
 		// confirm the overall transaction is valid (including the updated kernel)
 		// accounting for tx weight limits
 		let verifier_cache = Arc::new(RwLock::new(LruVerifierCache::new()));
-		let _ = final_tx.validate(Weighting::AsTransaction, verifier_cache)?;
-
-		self.tx = final_tx;
+		final_tx.validate(Weighting::AsTransaction, verifier_cache)?;
+
 		Ok(())
 	}
 }
@@ -975,15 +950,9 @@
 	{
 		use serde::ser::Error;
 
-<<<<<<< HEAD
-		let v3 = SlateV3::from(self);
-		match self.version_info.orig_version {
-			3 => v3.serialize(serializer),
-=======
 		let v4 = SlateV4::from(self);
 		match self.version_info.orig_version {
 			4 => v4.serialize(serializer),
->>>>>>> c42d5ddc
 			// left as a reminder
 			3 => {
 				let v3 = match SlateV3::try_from(&v4) {
@@ -1031,13 +1000,8 @@
 // Current slate version to versioned conversions
 
 // Slate to versioned
-<<<<<<< HEAD
-impl From<Slate> for SlateV3 {
-	fn from(slate: Slate) -> SlateV3 {
-=======
 impl From<Slate> for SlateV4 {
 	fn from(slate: Slate) -> SlateV4 {
->>>>>>> c42d5ddc
 		let Slate {
 			num_participants,
 			id,
@@ -1052,11 +1016,6 @@
 			version_info,
 			payment_proof,
 		} = slate;
-<<<<<<< HEAD
-		let participant_data = map_vec!(participant_data, |data| ParticipantDataV3::from(data));
-		let version_info = VersionCompatInfoV3::from(&version_info);
-		SlateV3 {
-=======
 		let participant_data = map_vec!(participant_data, |data| ParticipantDataV4::from(data));
 		let version_info = VersionCompatInfoV4::from(&version_info);
 		let payment_proof = match payment_proof {
@@ -1068,7 +1027,6 @@
 			None => None,
 		};
 		SlateV4 {
->>>>>>> c42d5ddc
 			num_participants,
 			id,
 			tx: tx,
@@ -1085,13 +1043,8 @@
 	}
 }
 
-<<<<<<< HEAD
-impl From<&Slate> for SlateV3 {
-	fn from(slate: &Slate) -> SlateV3 {
-=======
 impl From<&Slate> for SlateV4 {
 	fn from(slate: &Slate) -> SlateV4 {
->>>>>>> c42d5ddc
 		let Slate {
 			num_participants,
 			id,
@@ -1108,20 +1061,11 @@
 		} = slate;
 		let num_participants = *num_participants;
 		let id = *id;
-<<<<<<< HEAD
-		let tx = tx.clone();
-=======
->>>>>>> c42d5ddc
 		let amount = *amount;
 		let token_type = token_type.to_owned();
 		let fee = *fee;
 		let height = *height;
 		let lock_height = *lock_height;
-<<<<<<< HEAD
-		let participant_data = map_vec!(participant_data, |data| ParticipantDataV3::from(data));
-		let version_info = VersionCompatInfoV3::from(version_info);
-		SlateV3 {
-=======
 		let ttl_cutoff_height = *ttl_cutoff_height;
 		let participant_data = map_vec!(participant_data, |data| ParticipantDataV4::from(data));
 		let version_info = VersionCompatInfoV4::from(version_info);
@@ -1134,7 +1078,6 @@
 			None => None,
 		};
 		SlateV4 {
->>>>>>> c42d5ddc
 			num_participants,
 			id,
 			tx,
@@ -1151,13 +1094,8 @@
 	}
 }
 
-<<<<<<< HEAD
-impl From<&ParticipantData> for ParticipantDataV3 {
-	fn from(data: &ParticipantData) -> ParticipantDataV3 {
-=======
 impl From<&ParticipantData> for ParticipantDataV4 {
 	fn from(data: &ParticipantData) -> ParticipantDataV4 {
->>>>>>> c42d5ddc
 		let ParticipantData {
 			id,
 			public_blind_excess,
@@ -1172,11 +1110,7 @@
 		let part_sig = *part_sig;
 		let message: Option<String> = message.as_ref().map(|t| String::from(&**t));
 		let message_sig = *message_sig;
-<<<<<<< HEAD
-		ParticipantDataV3 {
-=======
 		ParticipantDataV4 {
->>>>>>> c42d5ddc
 			id,
 			public_blind_excess,
 			public_nonce,
@@ -1187,13 +1121,8 @@
 	}
 }
 
-<<<<<<< HEAD
-impl From<&VersionCompatInfo> for VersionCompatInfoV3 {
-	fn from(data: &VersionCompatInfo) -> VersionCompatInfoV3 {
-=======
 impl From<&VersionCompatInfo> for VersionCompatInfoV4 {
 	fn from(data: &VersionCompatInfo) -> VersionCompatInfoV4 {
->>>>>>> c42d5ddc
 		let VersionCompatInfo {
 			version,
 			orig_version,
@@ -1202,11 +1131,7 @@
 		let version = *version;
 		let orig_version = *orig_version;
 		let block_header_version = *block_header_version;
-<<<<<<< HEAD
-		VersionCompatInfoV3 {
-=======
 		VersionCompatInfoV4 {
->>>>>>> c42d5ddc
 			version,
 			orig_version,
 			block_header_version,
@@ -1214,10 +1139,6 @@
 	}
 }
 
-<<<<<<< HEAD
-impl From<&Output> for OutputV2 {
-	fn from(output: &Output) -> OutputV2 {
-=======
 impl From<&PaymentInfo> for PaymentInfoV4 {
 	fn from(data: &PaymentInfo) -> PaymentInfoV4 {
 		let PaymentInfo {
@@ -1257,17 +1178,27 @@
 	fn from(body: &TransactionBody) -> TransactionBodyV4 {
 		let TransactionBody {
 			inputs,
+			token_inputs,
 			outputs,
+			token_outputs,
 			kernels,
+			token_kernels,
 		} = body;
 
 		let inputs = map_vec!(inputs, |inp| InputV4::from(inp));
+		let token_inputs = map_vec!(token_inputs, |inp| TokenInputV4::from(inp));
 		let outputs = map_vec!(outputs, |out| OutputV4::from(out));
+		let token_outputs = map_vec!(token_outputs, |out| TokenOutputV4::from(out));
 		let kernels = map_vec!(kernels, |kern| TxKernelV4::from(kern));
+		let token_kernels = map_vec!(token_kernels, |kern| TokenTxKernelV4::from(kern));
+
 		TransactionBodyV4 {
 			inputs,
+			token_inputs,
 			outputs,
+			token_outputs,
 			kernels,
+			token_kernels,
 		}
 	}
 }
@@ -1279,9 +1210,23 @@
 	}
 }
 
+impl From<&TokenInput> for TokenInputV4 {
+	fn from(input: &TokenInput) -> TokenInputV4 {
+		let TokenInput {
+			features,
+			token_type,
+			commit,
+		} = *input;
+		TokenInputV4 {
+			features,
+			token_type,
+			commit,
+		}
+	}
+}
+
 impl From<&Output> for OutputV4 {
 	fn from(output: &Output) -> OutputV4 {
->>>>>>> c42d5ddc
 		let Output {
 			features,
 			commit,
@@ -1295,6 +1240,23 @@
 	}
 }
 
+impl From<&TokenOutput> for TokenOutputV4 {
+	fn from(output: &TokenOutput) -> TokenOutputV4 {
+		let TokenOutput {
+			features,
+			token_type,
+			commit,
+			proof,
+		} = *output;
+		TokenOutputV4 {
+			features,
+			token_type,
+			commit,
+			proof,
+		}
+	}
+}
+
 impl From<&TxKernel> for TxKernelV4 {
 	fn from(kernel: &TxKernel) -> TxKernelV4 {
 		let (features, fee, lock_height) = match kernel.features {
@@ -1314,16 +1276,29 @@
 	}
 }
 
+impl From<&TokenTxKernel> for TokenTxKernelV4 {
+	fn from(kernel: &TokenTxKernel) -> TokenTxKernelV4 {
+		let (features, lock_height) = match kernel.features {
+			TokenKernelFeatures::PlainToken => (CompatTokenKernelFeatures::PlainToken, 0),
+			TokenKernelFeatures::IssueToken => (CompatTokenKernelFeatures::IssueToken, 0),
+			TokenKernelFeatures::HeightLockedToken { lock_height } => {
+				(CompatTokenKernelFeatures::HeightLockedToken, lock_height)
+			}
+		};
+		TokenTxKernelV4 {
+			features,
+			token_type: kernel.token_type,
+			lock_height,
+			excess: kernel.excess,
+			excess_sig: kernel.excess_sig,
+		}
+	}
+}
+
 // Versioned to current slate
-<<<<<<< HEAD
-impl From<SlateV3> for Slate {
-	fn from(slate: SlateV3) -> Slate {
-		let SlateV3 {
-=======
 impl From<SlateV4> for Slate {
 	fn from(slate: SlateV4) -> Slate {
 		let SlateV4 {
->>>>>>> c42d5ddc
 			num_participants,
 			id,
 			tx,
@@ -1364,15 +1339,9 @@
 	}
 }
 
-<<<<<<< HEAD
-impl From<&ParticipantDataV3> for ParticipantData {
-	fn from(data: &ParticipantDataV3) -> ParticipantData {
-		let ParticipantDataV3 {
-=======
 impl From<&ParticipantDataV4> for ParticipantData {
 	fn from(data: &ParticipantDataV4) -> ParticipantData {
 		let ParticipantDataV4 {
->>>>>>> c42d5ddc
 			id,
 			public_blind_excess,
 			public_nonce,
@@ -1397,15 +1366,9 @@
 	}
 }
 
-<<<<<<< HEAD
-impl From<&VersionCompatInfoV3> for VersionCompatInfo {
-	fn from(data: &VersionCompatInfoV3) -> VersionCompatInfo {
-		let VersionCompatInfoV3 {
-=======
 impl From<&VersionCompatInfoV4> for VersionCompatInfo {
 	fn from(data: &VersionCompatInfoV4) -> VersionCompatInfo {
 		let VersionCompatInfoV4 {
->>>>>>> c42d5ddc
 			version,
 			orig_version,
 			block_header_version,
@@ -1421,8 +1384,6 @@
 	}
 }
 
-<<<<<<< HEAD
-=======
 impl From<&PaymentInfoV4> for PaymentInfo {
 	fn from(data: &PaymentInfoV4) -> PaymentInfo {
 		let PaymentInfoV4 {
@@ -1453,17 +1414,27 @@
 	fn from(body: &TransactionBodyV4) -> TransactionBody {
 		let TransactionBodyV4 {
 			inputs,
+			token_inputs,
 			outputs,
+			token_outputs,
 			kernels,
+			token_kernels,
 		} = body;
 
 		let inputs = map_vec!(inputs, |inp| Input::from(inp));
+		let token_inputs = map_vec!(token_inputs, |inp| TokenInput::from(inp));
 		let outputs = map_vec!(outputs, |out| Output::from(out));
+		let token_outputs = map_vec!(token_outputs, |out| TokenOutput::from(out));
 		let kernels = map_vec!(kernels, |kern| TxKernel::from(kern));
+		let token_kernels = map_vec!(token_kernels, |kern| TokenTxKernel::from(kern));
+
 		TransactionBody {
 			inputs,
+			token_inputs,
 			outputs,
+			token_outputs,
 			kernels,
+			token_kernels,
 		}
 	}
 }
@@ -1472,6 +1443,21 @@
 	fn from(input: &InputV4) -> Input {
 		let InputV4 { features, commit } = *input;
 		Input { features, commit }
+	}
+}
+
+impl From<&TokenInputV4> for TokenInput {
+	fn from(input: &TokenInputV4) -> TokenInput {
+		let TokenInputV4 {
+			features,
+			token_type,
+			commit,
+		} = *input;
+		TokenInput {
+			features,
+			token_type,
+			commit,
+		}
 	}
 }
 
@@ -1490,6 +1476,23 @@
 	}
 }
 
+impl From<&TokenOutputV4> for TokenOutput {
+	fn from(output: &TokenOutputV4) -> TokenOutput {
+		let TokenOutputV4 {
+			features,
+			token_type,
+			commit,
+			proof,
+		} = *output;
+		TokenOutput {
+			features,
+			token_type,
+			commit,
+			proof,
+		}
+	}
+}
+
 impl From<&TxKernelV4> for TxKernel {
 	fn from(kernel: &TxKernelV4) -> TxKernel {
 		let (fee, lock_height) = (kernel.fee, kernel.lock_height);
@@ -1506,10 +1509,35 @@
 	}
 }
 
->>>>>>> c42d5ddc
+impl From<&TokenTxKernelV4> for TokenTxKernel {
+	fn from(kernel: &TokenTxKernelV4) -> TokenTxKernel {
+		let lock_height = kernel.lock_height;
+		let features = match kernel.features {
+			CompatTokenKernelFeatures::PlainToken => TokenKernelFeatures::PlainToken,
+			CompatTokenKernelFeatures::IssueToken => TokenKernelFeatures::IssueToken,
+			CompatTokenKernelFeatures::HeightLockedToken => {
+				TokenKernelFeatures::HeightLockedToken { lock_height }
+			}
+		};
+		TokenTxKernel {
+			features,
+			token_type: kernel.token_type,
+			excess: kernel.excess,
+			excess_sig: kernel.excess_sig,
+		}
+	}
+}
+
 #[derive(Clone, Copy, Debug, Serialize, Deserialize)]
 pub enum CompatKernelFeatures {
 	Plain,
 	Coinbase,
 	HeightLocked,
+}
+
+#[derive(Clone, Copy, Debug, Serialize, Deserialize)]
+pub enum CompatTokenKernelFeatures {
+	PlainToken,
+	IssueToken,
+	HeightLockedToken,
 }